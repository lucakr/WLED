--- conflicted
+++ resolved
@@ -8,11 +8,7 @@
  */
 
 // version code in format yymmddb (b = daily build)
-<<<<<<< HEAD
-#define VERSION 2109111
-=======
-#define VERSION 2109100
->>>>>>> 8d4636bb
+#define VERSION 2109112
 
 //uncomment this if you have a "my_config.h" file you'd like to use
 //#define WLED_USE_MY_CONFIG
