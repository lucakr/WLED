#include "wled.h"

#include "palettes.h"

/*
 * JSON API (De)serialization
 */

<<<<<<< HEAD
=======
bool getVal(JsonVariant elem, byte* val, byte vmin=0, byte vmax=255) {
  if (elem.is<int>()) {
		if (elem < 0) return false; //ignore e.g. {"ps":-1}
    *val = elem;
    return true;
  } else if (elem.is<const char*>()) {
    const char* str = elem;
    size_t len = strnlen(str, 12);
    if (len == 0 || len > 10) return false;
    parseNumber(str, val, vmin, vmax);
    return true;
  }
  return false; //key does not exist
}

>>>>>>> 7101ad81
void deserializeSegment(JsonObject elem, byte it, byte presetId)
{
  byte id = elem["id"] | it;
  if (id >= strip.getMaxSegments()) return;

  WS2812FX::Segment& seg = strip.getSegment(id);
  //WS2812FX::Segment prev;
  //prev = seg; //make a backup so we can tell if something changed

  uint16_t start = elem["start"] | seg.start;
  int stop = elem["stop"] | -1;
  if (stop < 0) {
    uint16_t len = elem[F("len")];
    stop = (len > 0) ? start + len : seg.stop;
  }

  // multiply segment 0 (?) if requested untill all LEDs are used
  bool repeat = elem["rpt"] | false;
  if (repeat && stop>0) {
    elem.remove("id");  // remove for recursive call
    elem.remove("rpt"); // remove for recursive call
    elem.remove("n");   // remove for recursive call
    uint16_t len = stop - start;
    for (byte i=id+1; i<strip.getMaxSegments(); i++) {
      start = start + len;
      if (start >= strip.getLengthTotal()) break;
      elem["start"] = start;
      elem["stop"]  = start + len;
      elem["rev"]   = !elem["rev"]; // alternate reverse on even/odd segments
      deserializeSegment(elem, i, presetId); // recursive call with new id
    }
    return;
  }

  if (elem["n"]) {
    // name field exists
    if (seg.name) { //clear old name
      delete[] seg.name;
      seg.name = nullptr;
    }

    const char * name = elem["n"].as<const char*>();
    size_t len = 0;
    if (name != nullptr) len = strlen(name);
    if (len > 0 && len < 33) {
      seg.name = new char[len+1];
      if (seg.name) strlcpy(seg.name, name, 33);
    } else {
      // but is empty (already deleted above)
      elem.remove("n");
    }
  } else if (start != seg.start || stop != seg.stop) {
    // clearing or setting segment without name field
    if (seg.name) {
      delete[] seg.name;
      seg.name = nullptr;
    }
  }

  uint16_t grp = elem["grp"] | seg.grouping;
  uint16_t spc = elem[F("spc")] | seg.spacing;
	uint16_t of = seg.offset;

  uint16_t len = 1;
  if (stop > start) len = stop - start;
  int offset = elem[F("of")] | INT32_MAX;
  if (offset != INT32_MAX) {
    int offsetAbs = abs(offset);
    if (offsetAbs > len - 1) offsetAbs %= len;
    if (offset < 0) offsetAbs = len - offsetAbs;
    of = offsetAbs;
  }
  if (stop > start && of > len -1) of = len -1;
	strip.setSegment(id, start, stop, grp, spc, of);

  byte segbri = 0;
  if (getVal(elem["bri"], &segbri)) {
    if (segbri > 0) seg.setOpacity(segbri, id);
    seg.setOption(SEG_OPTION_ON, segbri, id);
  }

  bool on = elem["on"] | seg.getOption(SEG_OPTION_ON);
  if (elem["on"].is<const char*>() && elem["on"].as<const char*>()[0] == 't') on = !on;
  seg.setOption(SEG_OPTION_ON, on, id);
  bool frz = elem["frz"] | seg.getOption(SEG_OPTION_FREEZE);
  if (elem["frz"].is<const char*>() && elem["frz"].as<const char*>()[0] == 't') frz = !seg.getOption(SEG_OPTION_FREEZE);
  seg.setOption(SEG_OPTION_FREEZE, frz, id);

	uint8_t cctPrev = seg.cct;
  seg.setCCT(elem["cct"] | seg.cct, id);
	if (seg.cct != cctPrev && id == strip.getMainSegmentId()) effectChanged = true; //send UDP

  JsonArray colarr = elem["col"];
  if (!colarr.isNull())
  {
    for (uint8_t i = 0; i < 3; i++)
    {
      int rgbw[] = {0,0,0,0};
      bool colValid = false;
      JsonArray colX = colarr[i];
      if (colX.isNull()) {
        byte brgbw[] = {0,0,0,0};
        const char* hexCol = colarr[i];
        if (hexCol == nullptr) { //Kelvin color temperature (or invalid), e.g 2400
          int kelvin = colarr[i] | -1;
          if (kelvin <  0) continue;
          if (kelvin == 0) seg.setColor(i, 0, id);
          if (kelvin >  0) colorKtoRGB(kelvin, brgbw);
          colValid = true;
        } else { //HEX string, e.g. "FFAA00"
          colValid = colorFromHexString(brgbw, hexCol);
        }
        for (uint8_t c = 0; c < 4; c++) rgbw[c] = brgbw[c];
      } else { //Array of ints (RGB or RGBW color), e.g. [255,160,0]
        byte sz = colX.size();
        if (sz == 0) continue; //do nothing on empty array

        byte cp = copyArray(colX, rgbw, 4);      
        if (cp == 1 && rgbw[0] == 0) 
          seg.setColor(i, 0, id);
        colValid = true;
      }

      if (!colValid) continue;
      if (id == strip.getMainSegmentId() && i < 2) //temporary, to make transition work on main segment
      {
        if (i == 0) {col[0] = rgbw[0]; col[1] = rgbw[1]; col[2] = rgbw[2]; col[3] = rgbw[3];}
        if (i == 1) {colSec[0] = rgbw[0]; colSec[1] = rgbw[1]; colSec[2] = rgbw[2]; colSec[3] = rgbw[3];}
      } else { //normal case, apply directly to segment
        seg.setColor(i, ((rgbw[3] << 24) | ((rgbw[0]&0xFF) << 16) | ((rgbw[1]&0xFF) << 8) | ((rgbw[2]&0xFF))), id);
        if (seg.mode == FX_MODE_STATIC) strip.trigger(); //instant refresh
      }
    }
  }

  // lx parser
  #ifdef WLED_ENABLE_LOXONE
  int lx = elem[F("lx")] | -1;
  if (lx > 0) {
    parseLxJson(lx, id, false);
  }
  int ly = elem[F("ly")] | -1;
  if (ly > 0) {
    parseLxJson(ly, id, true);
  }
  #endif

  //if (pal != seg.palette && pal < strip.getPaletteCount()) strip.setPalette(pal);
  seg.setOption(SEG_OPTION_SELECTED, elem[F("sel")] | seg.getOption(SEG_OPTION_SELECTED));
  seg.setOption(SEG_OPTION_REVERSED, elem["rev"]    | seg.getOption(SEG_OPTION_REVERSED));
  seg.setOption(SEG_OPTION_MIRROR  , elem[F("mi")]  | seg.getOption(SEG_OPTION_MIRROR  ));

  //temporary, strip object gets updated via colorUpdated()
  if (id == strip.getMainSegmentId()) {
		byte effectPrev = effectCurrent;
    if (getVal(elem["fx"], &effectCurrent, 1, strip.getModeCount())) { //load effect ('r' random, '~' inc/dec, 0-255 exact value)
      if (!presetId && effectCurrent != effectPrev) unloadPlaylist(); //stop playlist if active and FX changed manually
    }
    effectSpeed = elem[F("sx")] | effectSpeed;
    effectIntensity = elem[F("ix")] | effectIntensity;
    getVal(elem["pal"], &effectPalette, 1, strip.getPaletteCount());
  } else { //permanent
    byte fx = seg.mode;
		byte fxPrev = fx;
    if (getVal(elem["fx"], &fx, 1, strip.getModeCount())) { //load effect ('r' random, '~' inc/dec, 0-255 exact value)
      strip.setMode(id, fx);
      if (!presetId && seg.mode != fxPrev) unloadPlaylist(); //stop playlist if active and FX changed manually
    }
    seg.speed = elem[F("sx")] | seg.speed;
    seg.intensity = elem[F("ix")] | seg.intensity;
    getVal(elem["pal"], &seg.palette, 1, strip.getPaletteCount());
  }

  JsonArray iarr = elem[F("i")]; //set individual LEDs
  if (!iarr.isNull()) {
    strip.setPixelSegment(id);

    //freeze and init to black
    if (!seg.getOption(SEG_OPTION_FREEZE)) {
      seg.setOption(SEG_OPTION_FREEZE, true);
      strip.fill(0);
    }

    uint16_t start = 0, stop = 0;
    byte set = 0; //0 nothing set, 1 start set, 2 range set

    for (uint16_t i = 0; i < iarr.size(); i++) {
      if(iarr[i].is<JsonInteger>()) {
        if (!set) {
          start = iarr[i];
          set = 1;
        } else {
          stop = iarr[i];
          set = 2;
        }
      } else { //color
        int rgbw[] = {0,0,0,0};
        JsonArray icol = iarr[i];
        if (!icol.isNull()) { //array, e.g. [255,0,0]
          byte sz = icol.size();
          if (sz > 0 || sz < 5) copyArray(icol, rgbw);
        } else { //hex string, e.g. "FF0000"
          byte brgbw[] = {0,0,0,0};
          const char* hexCol = iarr[i];
          if (colorFromHexString(brgbw, hexCol)) {
            for (uint8_t c = 0; c < 4; c++) rgbw[c] = brgbw[c];
          }
        }

        if (set < 2) stop = start + 1;
        for (uint16_t i = start; i < stop; i++) {
          if (strip.gammaCorrectCol) {
            strip.setPixelColor(i, strip.gamma8(rgbw[0]), strip.gamma8(rgbw[1]), strip.gamma8(rgbw[2]), strip.gamma8(rgbw[3]));
          } else {
            strip.setPixelColor(i, rgbw[0], rgbw[1], rgbw[2], rgbw[3]);
          }
        }
        if (!set) start++;
        set = 0;
      }
    }
    strip.setPixelSegment(255);
    strip.trigger();
  } else if (!elem["frz"] && iarr.isNull()) { //return to regular effect
    seg.setOption(SEG_OPTION_FREEZE, false);
  }

  return; // seg.differs(prev);
}

// deserializes WLED state (fileDoc points to doc object if called from web server)
bool deserializeState(JsonObject root, byte callMode, byte presetId)
{
  DEBUG_PRINTLN(F("Deserializing state"));

  strip.applyToAllSelected = false;
  bool stateResponse = root[F("v")] | false;

  getVal(root["bri"], &bri);

  bool on = root["on"] | (bri > 0);
  if (!on != !bri) toggleOnOff();

  if (root["on"].is<const char*>() && root["on"].as<const char*>()[0] == 't') toggleOnOff();

  int tr = -1;
  if (!presetId || currentPlaylist < 0) { //do not apply transition time from preset if playlist active, as it would override playlist transition times
    tr = root[F("transition")] | -1;
    if (tr >= 0)
    {
      transitionDelay = tr;
      transitionDelay *= 100;
      transitionDelayTemp = transitionDelay;
    }
  }

  tr = root[F("tt")] | -1;
  if (tr >= 0)
  {
    transitionDelayTemp = tr;
    transitionDelayTemp *= 100;
    jsonTransitionOnce = true;
  }
  strip.setTransition(transitionDelayTemp);

  tr = root[F("tb")] | -1;
  if (tr >= 0) strip.timebase = ((uint32_t)tr) - millis();

  JsonObject nl       = root["nl"];
  nightlightActive    = nl["on"]      | nightlightActive;
  nightlightDelayMins = nl[F("dur")]  | nightlightDelayMins;
  nightlightMode      = nl[F("mode")] | nightlightMode;
  nightlightTargetBri = nl[F("tbri")] | nightlightTargetBri;

  JsonObject udpn      = root["udpn"];
  notifyDirect         = udpn["send"] | notifyDirect;
  receiveNotifications = udpn["recv"] | receiveNotifications;
  if ((bool)udpn[F("nn")]) callMode = CALL_MODE_NO_NOTIFY; //send no notification just for this request

  unsigned long timein = root[F("time")] | UINT32_MAX; //backup time source if NTP not synced
  if (timein != UINT32_MAX) {
    setTimeFromAPI(timein);
    if (presetsModifiedTime == 0) presetsModifiedTime = timein;
  }

  doReboot = root[F("rb")] | doReboot;

  realtimeOverride = root[F("lor")] | realtimeOverride;
  if (realtimeOverride > 2) realtimeOverride = REALTIME_OVERRIDE_ALWAYS;

  if (root.containsKey("live")) {
    bool lv = root["live"];
    if (lv) realtimeLock(65000); //enter realtime without timeout
    else    realtimeTimeout = 0; //cancel realtime mode immediately
  }

  byte prevMain = strip.getMainSegmentId();
  strip.mainSegment = root[F("mainseg")] | prevMain;
  if (strip.getMainSegmentId() != prevMain) setValuesFromMainSeg();

  int it = 0;
  JsonVariant segVar = root["seg"];
  if (segVar.is<JsonObject>())
  {
    int id = segVar["id"] | -1;
    
    if (id < 0) { //set all selected segments
      bool didSet = false;
      byte lowestActive = 99;
      for (byte s = 0; s < strip.getMaxSegments(); s++)
      {
        WS2812FX::Segment sg = strip.getSegment(s);
        if (sg.isActive())
        {
          if (lowestActive == 99) lowestActive = s;
          if (sg.isSelected()) {
            deserializeSegment(segVar, s, presetId);
            didSet = true;
          }
        }
      }
      if (!didSet && lowestActive < strip.getMaxSegments()) deserializeSegment(segVar, lowestActive, presetId);
    } else { //set only the segment with the specified ID
      deserializeSegment(segVar, it, presetId);
    }
  } else {
    JsonArray segs = segVar.as<JsonArray>();
    for (JsonObject elem : segs)
    {
      deserializeSegment(elem, it, presetId);
      it++;
    }
  }

  #ifndef WLED_DISABLE_CRONIXIE
    if (root["nx"].is<const char*>()) {
      strncpy(cronixieDisplay, root["nx"], 6);
    }
  #endif

  usermods.readFromJsonState(root);

<<<<<<< HEAD
  int8_t ledmap = root[F("ledmap")] | -1;
  if (ledmap >= 0) {
    //strip.deserializeMap(ledmap); // requires separate JSON buffer
    loadLedmap = ledmap;
  }
=======
  loadLedmap = root[F("ledmap")] | loadLedmap;
>>>>>>> 7101ad81

  byte ps = root[F("psave")];
  if (ps > 0) {
    DEBUG_PRINTLN(F("Saving preset"));
    savePreset(ps, true, nullptr, root);
  } else {
    ps = root[F("pdel")]; //deletion
    if (ps > 0) {
      DEBUG_PRINTLN(F("Deleting preset"));
      deletePreset(ps);
    }

    ps = presetCycCurr;
    if (getVal(root["ps"], &ps, presetCycMin, presetCycMax)) { //load preset (clears state request!)
      if (!presetId) unloadPlaylist(); //stop playlist if preset changed manually
      if (ps >= presetCycMin && ps <= presetCycMax) presetCycCurr = ps;
      applyPreset(ps, callMode);
      return stateResponse;
    }

    //HTTP API commands
    const char* httpwin = root["win"];
    if (httpwin) {
      String apireq = "win&";
      apireq += httpwin;
      handleSet(nullptr, apireq, false);
    }
  }

  JsonObject playlist = root[F("playlist")];
  if (!playlist.isNull() && loadPlaylist(playlist, presetId)) {
    //do not notify here, because the first playlist entry will do
    if (root["on"].isNull()) callMode = CALL_MODE_NO_NOTIFY;
    else callMode = CALL_MODE_DIRECT_CHANGE;  // possible bugfix for playlist only containing HTTP API preset FX=~
  } else {
    interfaceUpdateCallMode = CALL_MODE_WS_SEND;
  }

  colorUpdated(callMode);

  return stateResponse;
}

void serializeSegment(JsonObject& root, WS2812FX::Segment& seg, byte id, bool forPreset, bool segmentBounds)
{
	root["id"] = id;
  if (segmentBounds) {
    root["start"] = seg.start;
    root["stop"] = seg.stop;
  }
	if (!forPreset) root[F("len")] = seg.stop - seg.start;
  root["grp"] = seg.grouping;
  root[F("spc")] = seg.spacing;
  root[F("of")] = seg.offset;
  root["on"] = seg.getOption(SEG_OPTION_ON);
  root["frz"] = seg.getOption(SEG_OPTION_FREEZE);
  byte segbri = seg.opacity;
  root["bri"] = (segbri) ? segbri : 255;
  root["cct"] = seg.cct;

  if (segmentBounds && seg.name != nullptr) root["n"] = reinterpret_cast<const char *>(seg.name);

  // to conserve RAM we will serialize the col array manually
  // this will reduce RAM footprint from ~300 bytes to 84 bytes per segment
  char colstr[70]; colstr[0] = '['; colstr[1] = '\0';  //max len 68 (5 chan, all 255)
  const char *format = strip.isRgbw ? PSTR("[%u,%u,%u,%u]") : PSTR("[%u,%u,%u]");
  for (uint8_t i = 0; i < 3; i++)
  {
    byte segcol[4]; byte* c = segcol;
    if (id == strip.getMainSegmentId() && i < 2) //temporary, to make transition work on main segment
    {
      c = (i == 0)? col:colSec;
    } else {
      segcol[0] = R(seg.colors[i]);
      segcol[1] = G(seg.colors[i]);
      segcol[2] = B(seg.colors[i]);
      segcol[3] = W(seg.colors[i]);
    }
    char tmpcol[22];
    sprintf_P(tmpcol, format, (unsigned)c[0], (unsigned)c[1], (unsigned)c[2], (unsigned)c[3]);
    strcat(colstr, i<2 ? strcat_P(tmpcol, PSTR(",")) : tmpcol);
  }
  strcat_P(colstr, PSTR("]"));
  root["col"] = serialized(colstr);

	root["fx"]  = seg.mode;
	root[F("sx")]  = seg.speed;
	root[F("ix")]  = seg.intensity;
	root["pal"] = seg.palette;
	root[F("sel")] = seg.isSelected();
	root["rev"] = seg.getOption(SEG_OPTION_REVERSED);
  root[F("mi")]  = seg.getOption(SEG_OPTION_MIRROR);
}

void serializeState(JsonObject root, bool forPreset, bool includeBri, bool segmentBounds)
{
  if (includeBri) {
    root["on"] = (bri > 0);
    root["bri"] = briLast;
    root[F("transition")] = transitionDelay/100; //in 100ms
    root[F("tdd")] = transitionDelayDefault/100; //in 100ms
  }

  if (!forPreset) {
    if (errorFlag) {root[F("error")] = errorFlag; errorFlag = ERR_NONE;}

    root["ps"] = (currentPreset > 0) ? currentPreset : -1;
    root[F("pl")] = currentPlaylist;

    usermods.addToJsonState(root);

    JsonObject nl = root.createNestedObject("nl");
    nl["on"] = nightlightActive;
    nl[F("dur")] = nightlightDelayMins;
    nl[F("mode")] = nightlightMode;
    nl[F("tbri")] = nightlightTargetBri;
    if (nightlightActive) {
      nl[F("rem")] = (nightlightDelayMs - (millis() - nightlightStartTime)) / 1000; // seconds remaining
    } else {
      nl[F("rem")] = -1;
    }

    JsonObject udpn = root.createNestedObject("udpn");
    udpn["send"] = notifyDirect;
    udpn["recv"] = receiveNotifications;

    root[F("lor")] = realtimeOverride;
  }

  root[F("mainseg")] = strip.getMainSegmentId();

  JsonArray seg = root.createNestedArray("seg");
  for (byte s = 0; s < strip.getMaxSegments(); s++)
  {
    WS2812FX::Segment sg = strip.getSegment(s);
    if (sg.isActive())
    {
      JsonObject seg0 = seg.createNestedObject();
      serializeSegment(seg0, sg, s, forPreset, segmentBounds);
    } else if (forPreset && segmentBounds) { //disable segments not part of preset
      JsonObject seg0 = seg.createNestedObject();
      seg0["stop"] = 0;
    }
  }
}

void serializeInfo(JsonObject root)
{
  root[F("ver")] = versionString;
  root[F("vid")] = VERSION;
  //root[F("cn")] = WLED_CODENAME;

  JsonObject leds = root.createNestedObject("leds");
  leds[F("count")] = strip.getLengthTotal();
  leds[F("rgbw")] = strip.isRgbw;
  leds[F("wv")] = false;
  
  leds["cct"] = correctWB || strip.hasCCTBus();
	switch (Bus::getAutoWhiteMode()) {
		case RGBW_MODE_MANUAL_ONLY:
		case RGBW_MODE_DUAL:
			if (strip.isRgbw) leds[F("wv")] = true;
			break;
	}

  JsonArray leds_pin = leds.createNestedArray("pin");
  for (uint8_t s=0; s<busses.getNumBusses(); s++) {
    Bus *bus = busses.getBus(s);
    uint8_t pins[5];
    bus->getPins(pins);
    leds_pin.add(pins[0]); // need to elaborate this for multipin strips
  }
  
  leds[F("pwr")] = strip.currentMilliamps;
  leds[F("fps")] = strip.getFps();
  leds[F("maxpwr")] = (strip.currentMilliamps)? strip.ablMilliampsMax : 0;
  leds[F("maxseg")] = strip.getMaxSegments();
  //leds[F("seglock")] = false; //might be used in the future to prevent modifications to segment config

  root[F("str")] = syncToggleReceive;

  root[F("name")] = serverDescription;
  root[F("udpport")] = udpPort;
  root["live"] = (bool)realtimeMode;

  switch (realtimeMode) {
    case REALTIME_MODE_INACTIVE: root["lm"] = ""; break;
    case REALTIME_MODE_GENERIC:  root["lm"] = ""; break;
    case REALTIME_MODE_UDP:      root["lm"] = F("UDP"); break;
    case REALTIME_MODE_HYPERION: root["lm"] = F("Hyperion"); break;
    case REALTIME_MODE_E131:     root["lm"] = F("E1.31"); break;
    case REALTIME_MODE_ADALIGHT: root["lm"] = F("USB Adalight/TPM2"); break;
    case REALTIME_MODE_ARTNET:   root["lm"] = F("Art-Net"); break;
    case REALTIME_MODE_TPM2NET:  root["lm"] = F("tpm2.net"); break;
    case REALTIME_MODE_DDP:      root["lm"] = F("DDP"); break;
  }

  if (realtimeIP[0] == 0)
  {
    root[F("lip")] = "";
  } else {
    root[F("lip")] = realtimeIP.toString();
  }

  #ifdef WLED_ENABLE_WEBSOCKETS
  root[F("ws")] = ws.count();
  #else
  root[F("ws")] = -1;
  #endif

  root[F("fxcount")] = strip.getModeCount();
  root[F("palcount")] = strip.getPaletteCount();

  JsonObject wifi_info = root.createNestedObject("wifi");
  wifi_info[F("bssid")] = WiFi.BSSIDstr();
  int qrssi = WiFi.RSSI();
  wifi_info[F("rssi")] = qrssi;
  wifi_info[F("signal")] = getSignalQuality(qrssi);
  wifi_info[F("channel")] = WiFi.channel();

  JsonObject fs_info = root.createNestedObject("fs");
  fs_info["u"] = fsBytesUsed / 1000;
  fs_info["t"] = fsBytesTotal / 1000;
  fs_info[F("pmt")] = presetsModifiedTime;

  root[F("ndc")] = nodeListEnabled ? (int)Nodes.size() : -1;
  
  #ifdef ARDUINO_ARCH_ESP32
  #ifdef WLED_DEBUG
    wifi_info[F("txPower")] = (int) WiFi.getTxPower();
    wifi_info[F("sleep")] = (bool) WiFi.getSleep();
  #endif
  root[F("arch")] = "esp32";
  root[F("core")] = ESP.getSdkVersion();
  //root[F("maxalloc")] = ESP.getMaxAllocHeap();
  #ifdef WLED_DEBUG
    root[F("resetReason0")] = (int)rtc_get_reset_reason(0);
    root[F("resetReason1")] = (int)rtc_get_reset_reason(1);
  #endif
  root[F("lwip")] = 0; //deprecated
  #else
  root[F("arch")] = "esp8266";
  root[F("core")] = ESP.getCoreVersion();
  //root[F("maxalloc")] = ESP.getMaxFreeBlockSize();
  #ifdef WLED_DEBUG
    root[F("resetReason")] = (int)ESP.getResetInfoPtr()->reason;
  #endif
  root[F("lwip")] = LWIP_VERSION_MAJOR;
  #endif

  root[F("freeheap")] = ESP.getFreeHeap();
  #if defined(ARDUINO_ARCH_ESP32) && defined(WLED_USE_PSRAM)
  if (psramFound()) root[F("psram")] = ESP.getFreePsram();
  #endif
  root[F("uptime")] = millis()/1000 + rolloverMillis*4294967;

  usermods.addToJsonInfo(root);

  byte os = 0;
  #ifdef WLED_DEBUG
  os  = 0x80;
  #endif
  #ifndef WLED_DISABLE_ALEXA
  os += 0x40;
  #endif
  #ifndef WLED_DISABLE_BLYNK
  os += 0x20;
  #endif
  #ifndef WLED_DISABLE_CRONIXIE
  os += 0x10;
  #endif
  #ifndef WLED_DISABLE_FILESYSTEM
  os += 0x08;
  #endif
  #ifndef WLED_DISABLE_HUESYNC
  os += 0x04;
  #endif
  #ifdef WLED_ENABLE_ADALIGHT
  os += 0x02;
  #endif
  #ifndef WLED_DISABLE_OTA
  os += 0x01;
  #endif
  root[F("opt")] = os;

  root[F("brand")] = "WLED";
  root[F("product")] = F("FOSS");
  root["mac"] = escapedMac;
  char s[16] = "";
  if (Network.isConnected())
  {
    IPAddress localIP = Network.localIP();
    sprintf(s, "%d.%d.%d.%d", localIP[0], localIP[1], localIP[2], localIP[3]);
  }
  root["ip"] = s;
}

void setPaletteColors(JsonArray json, CRGBPalette16 palette)
{
    for (int i = 0; i < 16; i++) {
      JsonArray colors =  json.createNestedArray();
      CRGB color = palette[i];
      colors.add((((float)i / (float)16) * 255));
      colors.add(color.red);
      colors.add(color.green);
      colors.add(color.blue);
    }
}

void setPaletteColors(JsonArray json, byte* tcp)
{
    TRGBGradientPaletteEntryUnion* ent = (TRGBGradientPaletteEntryUnion*)(tcp);
    TRGBGradientPaletteEntryUnion u;

    // Count entries
    uint16_t count = 0;
    do {
        u = *(ent + count);
        count++;
    } while ( u.index != 255);

    u = *ent;
    int indexstart = 0;
    while( indexstart < 255) {
      indexstart = u.index;

      JsonArray colors =  json.createNestedArray();
      colors.add(u.index);
      colors.add(u.r);
      colors.add(u.g);
      colors.add(u.b);

      ent++;
      u = *ent;
    }
}

void serializePalettes(JsonObject root, AsyncWebServerRequest* request)
{
  #ifdef ESP8266
  int itemPerPage = 5;
  #else
  int itemPerPage = 8;
  #endif

  int page = 0;
  if (request->hasParam("page")) {
    page = request->getParam("page")->value().toInt();
  }

  int palettesCount = strip.getPaletteCount();

  int maxPage = (palettesCount -1) / itemPerPage;
  if (page > maxPage) page = maxPage;

  int start = itemPerPage * page;
  int end = start + itemPerPage;
  if (end >= palettesCount) end = palettesCount;

  root[F("m")] = maxPage;
  JsonObject palettes  = root.createNestedObject("p");

  for (int i = start; i < end; i++) {
    JsonArray curPalette = palettes.createNestedArray(String(i));
    CRGB prim;
    CRGB sec;
    CRGB ter;
    switch (i) {
      case 0: //default palette
        setPaletteColors(curPalette, PartyColors_p); 
        break;
      case 1: //random
          curPalette.add("r");
          curPalette.add("r");
          curPalette.add("r");
          curPalette.add("r");
        break;
      case 2: //primary color only
        curPalette.add("c1");
        break;
      case 3: //primary + secondary
        curPalette.add("c1");
        curPalette.add("c1");
        curPalette.add("c2");
        curPalette.add("c2");
        break;
      case 4: //primary + secondary + tertiary
        curPalette.add("c3");
        curPalette.add("c2");
        curPalette.add("c1");
        break;
      case 5: {//primary + secondary (+tert if not off), more distinct
      
        curPalette.add("c1");
        curPalette.add("c1");
        curPalette.add("c1");
        curPalette.add("c1");
        curPalette.add("c1");
        curPalette.add("c2");
        curPalette.add("c2");
        curPalette.add("c2");
        curPalette.add("c2");
        curPalette.add("c2");
        curPalette.add("c3");
        curPalette.add("c3");
        curPalette.add("c3");
        curPalette.add("c3");
        curPalette.add("c3");
        curPalette.add("c1");
        break;}
      case 6: //Party colors
        setPaletteColors(curPalette, PartyColors_p);
        break;
      case 7: //Cloud colors
        setPaletteColors(curPalette, CloudColors_p);
        break;
      case 8: //Lava colors
        setPaletteColors(curPalette, LavaColors_p);
        break;
      case 9: //Ocean colors
        setPaletteColors(curPalette, OceanColors_p);
        break;
      case 10: //Forest colors
        setPaletteColors(curPalette, ForestColors_p);
        break;
      case 11: //Rainbow colors
        setPaletteColors(curPalette, RainbowColors_p);
        break;
      case 12: //Rainbow stripe colors
        setPaletteColors(curPalette, RainbowStripeColors_p);
        break;

      default:
        if (i < 13) {
          break;
        }
        byte tcp[72];
        memcpy_P(tcp, (byte*)pgm_read_dword(&(gGradientPalettes[i - 13])), 72);
        setPaletteColors(curPalette, tcp);
        break;
    }
  }
}

void serializeNodes(JsonObject root)
{
  JsonArray nodes = root.createNestedArray("nodes");

  for (NodesMap::iterator it = Nodes.begin(); it != Nodes.end(); ++it)
  {
    if (it->second.ip[0] != 0)
    {
      JsonObject node = nodes.createNestedObject();
      node[F("name")] = it->second.nodeName;
      node["type"]    = it->second.nodeType;
      node["ip"]      = it->second.ip.toString();
      node[F("age")]  = it->second.age;
      node[F("vid")]  = it->second.build;
    }
  }
}

void serializeModeData(JsonArray fxdata)
{
  //JsonArray fxdata = root.createNestedArray("fxdata");
  String lineBuffer;
  bool insideQuotes = false;
  char singleJsonSymbol;
  size_t len = strlen_P(JSON_mode_names);

  // Find the mode name in JSON
  for (size_t i = 0; i < len; i++) {
    singleJsonSymbol = pgm_read_byte_near(JSON_mode_names + i);
    if (singleJsonSymbol == '\0') break;
    switch (singleJsonSymbol) {
      case '"':
        insideQuotes = !insideQuotes;
        break;
      case '[':
        if (insideQuotes) lineBuffer += singleJsonSymbol;
        break;
      case ']':
        if (insideQuotes) {lineBuffer += singleJsonSymbol; break;}
      case ',':
        if (insideQuotes) {lineBuffer += singleJsonSymbol; break;}
        if (lineBuffer.length() > 0) {
          uint8_t endPos = lineBuffer.indexOf('@');
          if (endPos>0) fxdata.add(lineBuffer.substring(endPos));
          else          fxdata.add("");
          lineBuffer.clear();
        }
        break;
      default:
        if (!insideQuotes) break;
        lineBuffer += singleJsonSymbol;
    }
  }
}

// deserializes mode names string into JsonArray
// also removes WLED-SR extensions (@...) from deserialised names
void serializeModeNames(JsonArray arr, const char *qstring) {
  String lineBuffer;
  bool insideQuotes = false;
  char singleJsonSymbol;
  size_t len = strlen_P(qstring);

  // Find the mode name in JSON
  for (size_t i = 0; i < len; i++) {
    singleJsonSymbol = pgm_read_byte_near(qstring + i);
    if (singleJsonSymbol == '\0') break;
    switch (singleJsonSymbol) {
      case '"':
        insideQuotes = !insideQuotes;
        break;
      case '[':
        break;
      case ']':
      case ',':
        if (insideQuotes) break;
        if (lineBuffer.length() > 0) {
          uint8_t endPos = lineBuffer.indexOf('@');
          if (endPos>0) arr.add(lineBuffer.substring(0,endPos));
          else          arr.add(lineBuffer);
          lineBuffer.clear();
        }
        break;
      default:
        if (!insideQuotes) break;
        lineBuffer += singleJsonSymbol;
    }
  }
}

// extracts effect mode (or palette) name from names serialized string
// caller must provide large enough buffer!
uint8_t extractModeName(uint8_t mode, const char *src, char *dest, uint8_t maxLen)
{
  uint8_t qComma = 0;
  bool insideQuotes = false;
  uint8_t printedChars = 0;
  char singleJsonSymbol;
  size_t len = strlen_P(src);

  // Find the mode name in JSON
  for (size_t i = 0; i < len; i++) {
    singleJsonSymbol = pgm_read_byte_near(src + i);
    if (singleJsonSymbol == '\0') break;
    switch (singleJsonSymbol) {
      case '"':
        insideQuotes = !insideQuotes;
        break;
      case '[':
      case ']':
        break;
      case ',':
        if (!insideQuotes) qComma++;
      default:
        if (!insideQuotes || (qComma != mode)) break;
        dest[printedChars++] = singleJsonSymbol;
    }
    if ((qComma > mode) || (printedChars >= maxLen)) break;
  }
  dest[printedChars] = '\0';
  char *pos = strchr(dest,'@');
  if (pos) *pos = '\0';
  return strlen(dest);
}

void serveJson(AsyncWebServerRequest* request)
{
  byte subJson = 0;
  const String& url = request->url();
  if      (url.indexOf("state") > 0) subJson = 1;
  else if (url.indexOf("info")  > 0) subJson = 2;
  else if (url.indexOf("si")    > 0) subJson = 3;
  else if (url.indexOf("nodes") > 0) subJson = 4;
  else if (url.indexOf("palx")  > 0) subJson = 5;
  else if (url.indexOf("fxda")  > 0) subJson = 6;
  else if (url.indexOf("live")  > 0) {
    serveLiveLeds(request);
    return;
  }
  else if (url.indexOf(F("eff")) > 0) {
    // this is going to serve raw effect names which will include WLED-SR extensions in names
    request->send_P(200, "application/json", JSON_mode_names);
    // if we want parsed effect names use this (warning, this will prevent UI from receiving this extension making it useless)
    //AsyncJsonResponse* response = new AsyncJsonResponse(JSON_BUFFER_SIZE, true);  // array document
    //JsonArray doc = response->getRoot();
    //deserializeModeNames(doc, JSON_mode_names); // remove WLED-SR extensions from effect names
    //response->setLength();
    //request->send(response);
    //delete response;
    return;
  }
  else if (url.indexOf("pal") > 0) {
    request->send_P(200, "application/json", JSON_palette_names);
    return;
  }
  else if (url.indexOf("cfg") > 0 && handleFileRead(request, "/cfg.json")) {
    return;
  }
  else if (url.length() > 6) { //not just /json
    request->send(  501, "application/json", F("{\"error\":\"Not implemented\"}"));
    return;
  }

  #ifdef WLED_USE_DYNAMIC_JSON
<<<<<<< HEAD
  AsyncJsonResponse* response = new AsyncJsonResponse(JSON_BUFFER_SIZE, subJson==6);
  #else
  if (!requestJSONBufferLock(7)) return;
  AsyncJsonResponse *response = new AsyncJsonResponse(&doc, subJson==6);
  #endif

  JsonVariant lDoc = response->getRoot();
=======
  AsyncJsonResponse* response = new AsyncJsonResponse(JSON_BUFFER_SIZE);
  #else
  if (!requestJSONBufferLock(17)) return;
  AsyncJsonResponse *response = new AsyncJsonResponse(&doc);
  #endif

  JsonObject lDoc = response->getRoot();
>>>>>>> 7101ad81

  switch (subJson)
  {
    case 1: //state
      serializeState(lDoc); break;
    case 2: //info
      serializeInfo(lDoc); break;
    case 4: //node list
      serializeNodes(lDoc); break;
    case 5: //palettes
      serializePalettes(lDoc, request); break;
<<<<<<< HEAD
    case 6: // FX helper data
      serializeModeData(lDoc.as<JsonArray>()); break;
=======
>>>>>>> 7101ad81
    default: //all
      JsonObject state = lDoc.createNestedObject("state");
      serializeState(state);
      JsonObject info = lDoc.createNestedObject("info");
      serializeInfo(info);
      if (subJson != 3)
      {
        //lDoc[F("effects")]  = serialized((const __FlashStringHelper*)JSON_mode_names);
        JsonArray effects = lDoc.createNestedArray(F("effects"));
        serializeModeNames(effects, JSON_mode_names); // remove WLED-SR extensions from effect names
        lDoc[F("palettes")] = serialized((const __FlashStringHelper*)JSON_palette_names);
      }
  }

<<<<<<< HEAD
  DEBUG_PRINTF("JSON buffer size: %u for request: %d\n", lDoc.memoryUsage(), subJson);
=======
  DEBUG_PRINT("JSON buffer size: ");
  DEBUG_PRINTLN(lDoc.memoryUsage());
>>>>>>> 7101ad81

  response->setLength();
  request->send(response);
  releaseJSONBufferLock();
}

#define MAX_LIVE_LEDS 180

bool serveLiveLeds(AsyncWebServerRequest* request, uint32_t wsClient)
{
  #ifdef WLED_ENABLE_WEBSOCKETS
  AsyncWebSocketClient * wsc = nullptr;
  if (!request) { //not HTTP, use Websockets
    wsc = ws.client(wsClient);
    if (!wsc || wsc->queueLength() > 0) return false; //only send if queue free
  }
  #endif

  uint16_t used = strip.getLengthTotal();
  uint16_t n = (used -1) /MAX_LIVE_LEDS +1; //only serve every n'th LED if count over MAX_LIVE_LEDS
  char buffer[2000];
  strcpy_P(buffer, PSTR("{\"leds\":["));
  obuf = buffer;
  olen = 9;

  for (uint16_t i= 0; i < used; i += n)
  {
    olen += sprintf(obuf + olen, "\"%06X\",", strip.getPixelColor(i) & 0xFFFFFF);
  }
  olen -= 1;
  oappend((const char*)F("],\"n\":"));
  oappendi(n);
  oappend("}");
  if (request) {
    request->send(200, "application/json", buffer);
  }
  #ifdef WLED_ENABLE_WEBSOCKETS
  else {
    wsc->text(obuf, olen);
  }
  #endif
  return true;
}<|MERGE_RESOLUTION|>--- conflicted
+++ resolved
@@ -6,24 +6,6 @@
  * JSON API (De)serialization
  */
 
-<<<<<<< HEAD
-=======
-bool getVal(JsonVariant elem, byte* val, byte vmin=0, byte vmax=255) {
-  if (elem.is<int>()) {
-		if (elem < 0) return false; //ignore e.g. {"ps":-1}
-    *val = elem;
-    return true;
-  } else if (elem.is<const char*>()) {
-    const char* str = elem;
-    size_t len = strnlen(str, 12);
-    if (len == 0 || len > 10) return false;
-    parseNumber(str, val, vmin, vmax);
-    return true;
-  }
-  return false; //key does not exist
-}
-
->>>>>>> 7101ad81
 void deserializeSegment(JsonObject elem, byte it, byte presetId)
 {
   byte id = elem["id"] | it;
@@ -179,7 +161,7 @@
   //temporary, strip object gets updated via colorUpdated()
   if (id == strip.getMainSegmentId()) {
 		byte effectPrev = effectCurrent;
-    if (getVal(elem["fx"], &effectCurrent, 1, strip.getModeCount())) { //load effect ('r' random, '~' inc/dec, 0-255 exact value)
+    if (getVal(elem["fx"], &effectCurrent, 1, strip.getModeCount())) { //load effect ('r' random, '~' inc/dec, 1-255 exact value)
       if (!presetId && effectCurrent != effectPrev) unloadPlaylist(); //stop playlist if active and FX changed manually
     }
     effectSpeed = elem[F("sx")] | effectSpeed;
@@ -188,7 +170,7 @@
   } else { //permanent
     byte fx = seg.mode;
 		byte fxPrev = fx;
-    if (getVal(elem["fx"], &fx, 1, strip.getModeCount())) { //load effect ('r' random, '~' inc/dec, 0-255 exact value)
+    if (getVal(elem["fx"], &fx, 1, strip.getModeCount())) { //load effect ('r' random, '~' inc/dec, 1-255 exact value)
       strip.setMode(id, fx);
       if (!presetId && seg.mode != fxPrev) unloadPlaylist(); //stop playlist if active and FX changed manually
     }
@@ -366,15 +348,7 @@
 
   usermods.readFromJsonState(root);
 
-<<<<<<< HEAD
-  int8_t ledmap = root[F("ledmap")] | -1;
-  if (ledmap >= 0) {
-    //strip.deserializeMap(ledmap); // requires separate JSON buffer
-    loadLedmap = ledmap;
-  }
-=======
   loadLedmap = root[F("ledmap")] | loadLedmap;
->>>>>>> 7101ad81
 
   byte ps = root[F("psave")];
   if (ps > 0) {
@@ -983,23 +957,13 @@
   }
 
   #ifdef WLED_USE_DYNAMIC_JSON
-<<<<<<< HEAD
   AsyncJsonResponse* response = new AsyncJsonResponse(JSON_BUFFER_SIZE, subJson==6);
   #else
-  if (!requestJSONBufferLock(7)) return;
+  if (!requestJSONBufferLock(17)) return;
   AsyncJsonResponse *response = new AsyncJsonResponse(&doc, subJson==6);
   #endif
 
   JsonVariant lDoc = response->getRoot();
-=======
-  AsyncJsonResponse* response = new AsyncJsonResponse(JSON_BUFFER_SIZE);
-  #else
-  if (!requestJSONBufferLock(17)) return;
-  AsyncJsonResponse *response = new AsyncJsonResponse(&doc);
-  #endif
-
-  JsonObject lDoc = response->getRoot();
->>>>>>> 7101ad81
 
   switch (subJson)
   {
@@ -1011,11 +975,8 @@
       serializeNodes(lDoc); break;
     case 5: //palettes
       serializePalettes(lDoc, request); break;
-<<<<<<< HEAD
     case 6: // FX helper data
       serializeModeData(lDoc.as<JsonArray>()); break;
-=======
->>>>>>> 7101ad81
     default: //all
       JsonObject state = lDoc.createNestedObject("state");
       serializeState(state);
@@ -1030,12 +991,7 @@
       }
   }
 
-<<<<<<< HEAD
   DEBUG_PRINTF("JSON buffer size: %u for request: %d\n", lDoc.memoryUsage(), subJson);
-=======
-  DEBUG_PRINT("JSON buffer size: ");
-  DEBUG_PRINTLN(lDoc.memoryUsage());
->>>>>>> 7101ad81
 
   response->setLength();
   request->send(response);
