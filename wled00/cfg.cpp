--- conflicted
+++ resolved
@@ -141,15 +141,9 @@
   if (hw_led["rev"]) busses.getBus(0)->reversed = true; //set 0.11 global reversed setting for first bus
 
   JsonObject hw_btn_ins_0 = hw[F("btn")][F("ins")][0];
-<<<<<<< HEAD
-  CJSON(buttonEnabled, hw_btn_ins_0["type"]);
+  CJSON(buttonType, hw_btn_ins_0["type"]);
   int hw_btn_pin = hw_btn_ins_0["pin"][0];
-  if (hw_btn_pin>=0 && pinManager.allocatePin(hw_btn_pin,false)) {
-=======
-  CJSON(buttonType, hw_btn_ins_0["type"]);
-  int hw_btn_pin = hw_btn_ins_0[F("pin")][0];
   if (pinManager.allocatePin(hw_btn_pin,false)) {
->>>>>>> f3b84f13
     btnPin = hw_btn_pin;
     pinMode(btnPin, INPUT_PULLUP);
   } else {
@@ -165,11 +159,7 @@
 
   #ifndef WLED_DISABLE_INFRARED
   int hw_ir_pin = hw["ir"]["pin"] | -1; // 4
-<<<<<<< HEAD
-  if (hw_ir_pin >=0 && pinManager.allocatePin(hw_ir_pin,false)) {
-=======
   if (pinManager.allocatePin(hw_ir_pin,false)) {
->>>>>>> f3b84f13
     irPin = hw_ir_pin;
   } else {
     irPin = -1;
@@ -507,11 +497,7 @@
   #ifndef WLED_DISABLE_INFRARED
   JsonObject hw_ir = hw.createNestedObject("ir");
   hw_ir["pin"] = irPin;
-<<<<<<< HEAD
   hw_ir["type"] = irEnabled;  // the byte 'irEnabled' does contain the IR-Remote Type ( 0=disabled )
-=======
-  hw_ir[F("type")] = irEnabled;              // the byte 'irEnabled' does contain the IR-Remote Type ( 0=disabled )
->>>>>>> f3b84f13
   #endif
 
   JsonObject hw_relay = hw.createNestedObject(F("relay"));
