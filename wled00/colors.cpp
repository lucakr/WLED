#include "wled.h"

/*
 * Color conversion methods
 */

void setRandomColor(byte* rgb)
<<<<<<< HEAD
=======
{
  lastRandomIndex = strip.get_random_wheel_index(lastRandomIndex);
  colorHStoRGB(lastRandomIndex*256,255,rgb);
}

void colorFromUint32(uint32_t in, bool secondary)
>>>>>>> 94a01999
{
  lastRandomIndex = strip.get_random_wheel_index(lastRandomIndex);
  colorHStoRGB(lastRandomIndex*256,255,rgb);
}

//relatively change white brightness, minumum A=5
void relativeChangeWhite(int8_t amount, byte lowerBoundary)
{
  int16_t new_val = (int16_t) col[3] + amount;
  if (new_val > 0xFF) new_val = 0xFF;
  else if (new_val < lowerBoundary) new_val = lowerBoundary;
  col[3] = new_val;
  colorChanged = true;
}

void colorHStoRGB(uint16_t hue, byte sat, byte* rgb) //hue, sat to rgb
{
  float h = ((float)hue)/65535.0;
  float s = ((float)sat)/255.0;
  byte i = floor(h*6);
  float f = h * 6-i;
  float p = 255 * (1-s);
  float q = 255 * (1-f*s);
  float t = 255 * (1-(1-f)*s);
  switch (i%6) {
    case 0: rgb[0]=255,rgb[1]=t,rgb[2]=p;break;
    case 1: rgb[0]=q,rgb[1]=255,rgb[2]=p;break;
    case 2: rgb[0]=p,rgb[1]=255,rgb[2]=t;break;
    case 3: rgb[0]=p,rgb[1]=q,rgb[2]=255;break;
    case 4: rgb[0]=t,rgb[1]=p,rgb[2]=255;break;
    case 5: rgb[0]=255,rgb[1]=p,rgb[2]=q;
  }
}

//get RGB values from color temperature in K (https://tannerhelland.com/2012/09/18/convert-temperature-rgb-algorithm-code.html)
void colorKtoRGB(uint16_t kelvin, byte* rgb) //white spectrum to rgb, calc
{
  float r = 0, g = 0, b = 0;
  float temp = kelvin / 100;
  if (temp <= 66) {
    r = 255;
    g = round(99.4708025861 * log(temp) - 161.1195681661);
    if (temp <= 19) {
      b = 0;
    } else {
      b = round(138.5177312231 * log((temp - 10)) - 305.0447927307);
    }
  } else {
    r = round(329.698727446 * pow((temp - 60), -0.1332047592));
    g = round(288.1221695283 * pow((temp - 60), -0.0755148492));
    b = 255;
  } 
  //g += 12; //mod by Aircoookie, a bit less accurate but visibly less pinkish
  rgb[0] = (uint8_t) constrain(r, 0, 255);
  rgb[1] = (uint8_t) constrain(g, 0, 255);
  rgb[2] = (uint8_t) constrain(b, 0, 255);
  rgb[3] = 0;
}

void colorCTtoRGB(uint16_t mired, byte* rgb) //white spectrum to rgb, bins
{
  //this is only an approximation using WS2812B with gamma correction enabled
  if (mired > 475) {
    rgb[0]=255;rgb[1]=199;rgb[2]=92;//500
  } else if (mired > 425) {
    rgb[0]=255;rgb[1]=213;rgb[2]=118;//450
  } else if (mired > 375) {
    rgb[0]=255;rgb[1]=216;rgb[2]=118;//400
  } else if (mired > 325) {
    rgb[0]=255;rgb[1]=234;rgb[2]=140;//350
  } else if (mired > 275) {
    rgb[0]=255;rgb[1]=243;rgb[2]=160;//300
  } else if (mired > 225) {
    rgb[0]=250;rgb[1]=255;rgb[2]=188;//250
  } else if (mired > 175) {
    rgb[0]=247;rgb[1]=255;rgb[2]=215;//200
  } else {
    rgb[0]=237;rgb[1]=255;rgb[2]=239;//150
  }
}

#ifndef WLED_DISABLE_HUESYNC
void colorXYtoRGB(float x, float y, byte* rgb) //coordinates to rgb (https://www.developers.meethue.com/documentation/color-conversions-rgb-xy)
{
  float z = 1.0f - x - y;
  float X = (1.0f / y) * x;
  float Z = (1.0f / y) * z;
  float r = (int)255*(X * 1.656492f - 0.354851f - Z * 0.255038f);
  float g = (int)255*(-X * 0.707196f + 1.655397f + Z * 0.036152f);
  float b = (int)255*(X * 0.051713f - 0.121364f + Z * 1.011530f);
  if (r > b && r > g && r > 1.0f) {
    // red is too big
    g = g / r;
    b = b / r;
    r = 1.0f;
  } else if (g > b && g > r && g > 1.0f) {
    // green is too big
    r = r / g;
    b = b / g;
    g = 1.0f;
  } else if (b > r && b > g && b > 1.0f) {
    // blue is too big
    r = r / b;
    g = g / b;
    b = 1.0f;
  }
  // Apply gamma correction
  r = r <= 0.0031308f ? 12.92f * r : (1.0f + 0.055f) * pow(r, (1.0f / 2.4f)) - 0.055f;
  g = g <= 0.0031308f ? 12.92f * g : (1.0f + 0.055f) * pow(g, (1.0f / 2.4f)) - 0.055f;
  b = b <= 0.0031308f ? 12.92f * b : (1.0f + 0.055f) * pow(b, (1.0f / 2.4f)) - 0.055f;

  if (r > b && r > g) {
    // red is biggest
    if (r > 1.0f) {
      g = g / r;
      b = b / r;
      r = 1.0f;
    }
  } else if (g > b && g > r) {
    // green is biggest
    if (g > 1.0f) {
      r = r / g;
      b = b / g;
      g = 1.0f;
    }
  } else if (b > r && b > g) {
    // blue is biggest
    if (b > 1.0f) {
      r = r / b;
      g = g / b;
      b = 1.0f;
    }
  }
  rgb[0] = 255.0*r;
  rgb[1] = 255.0*g;
  rgb[2] = 255.0*b;
}

void colorRGBtoXY(byte* rgb, float* xy) //rgb to coordinates (https://www.developers.meethue.com/documentation/color-conversions-rgb-xy)
{
  float X = rgb[0] * 0.664511f + rgb[1] * 0.154324f + rgb[2] * 0.162028f;
  float Y = rgb[0] * 0.283881f + rgb[1] * 0.668433f + rgb[2] * 0.047685f;
  float Z = rgb[0] * 0.000088f + rgb[1] * 0.072310f + rgb[2] * 0.986039f;
  xy[0] = X / (X + Y + Z);
  xy[1] = Y / (X + Y + Z);
}
#endif // WLED_DISABLE_HUESYNC

//RRGGBB / WWRRGGBB order for hex
void colorFromDecOrHexString(byte* rgb, char* in)
{
  if (in[0] == 0) return;
  char first = in[0];
  uint32_t c = 0;
  
  if (first == '#' || first == 'h' || first == 'H') //is HEX encoded
  {
    c = strtoul(in +1, NULL, 16);
  } else
  {
    c = strtoul(in, NULL, 10);
  }

  rgb[0] = R(c);
  rgb[1] = G(c);
  rgb[2] = B(c);
  rgb[3] = W(c);
}

//contrary to the colorFromDecOrHexString() function, this uses the more standard RRGGBB / RRGGBBWW order
bool colorFromHexString(byte* rgb, const char* in) {
  if (in == nullptr) return false;
  size_t inputSize = strnlen(in, 9);
  if (inputSize != 6 && inputSize != 8) return false;

  uint32_t c = strtoul(in, NULL, 16);

  if (inputSize == 6) {
    rgb[0] = (c >> 16);
    rgb[1] = (c >>  8);
    rgb[2] =  c       ;
  } else {
    rgb[0] = (c >> 24);
    rgb[1] = (c >> 16);
    rgb[2] = (c >>  8);
    rgb[3] =  c       ;
  }
  return true;
}

float minf (float v, float w)
{
  if (w > v) return v;
  return w;
}

float maxf (float v, float w)
{
  if (w > v) return w;
  return v;
}

/*
uint32_t colorRGBtoRGBW(uint32_t c)
{
  byte rgb[4];
  rgb[0] = R(c);
  rgb[1] = G(c);
  rgb[2] = B(c);
  rgb[3] = W(c);
  colorRGBtoRGBW(rgb);
  return RGBW32(rgb[0], rgb[1], rgb[2], rgb[3]);
}

void colorRGBtoRGBW(byte* rgb) //rgb to rgbw (http://codewelt.com/rgbw). (RGBW_MODE_LEGACY)
{
  float low = minf(rgb[0],minf(rgb[1],rgb[2]));
  float high = maxf(rgb[0],maxf(rgb[1],rgb[2]));
  if (high < 0.1f) return;
  float sat = 100.0f * ((high - low) / high);   // maximum saturation is 100  (corrected from 255)
  rgb[3] = (byte)((255.0f - sat) / 255.0f * (rgb[0] + rgb[1] + rgb[2]) / 3);
}
*/

byte correctionRGB[4] = {0,0,0,0};
uint16_t lastKelvin = 0;

// adjust RGB values based on color temperature in K (range [2800-10200]) (https://en.wikipedia.org/wiki/Color_balance)
uint32_t colorBalanceFromKelvin(uint16_t kelvin, uint32_t rgb)
{
  //remember so that slow colorKtoRGB() doesn't have to run for every setPixelColor()
  if (lastKelvin != kelvin) colorKtoRGB(kelvin, correctionRGB);  // convert Kelvin to RGB
  lastKelvin = kelvin;
  byte rgbw[4];
  rgbw[0] = ((uint16_t) correctionRGB[0] * R(rgb)) /255; // correct R
  rgbw[1] = ((uint16_t) correctionRGB[1] * G(rgb)) /255; // correct G
  rgbw[2] = ((uint16_t) correctionRGB[2] * B(rgb)) /255; // correct B
  rgbw[3] =                                W(rgb);
  return RGBW32(rgbw[0],rgbw[1],rgbw[2],rgbw[3]);
}

//approximates a Kelvin color temperature from an RGB color.
//this does no check for the "whiteness" of the color,
//so should be used combined with a saturation check (as done by auto-white)
//values from http://www.vendian.org/mncharity/dir3/blackbody/UnstableURLs/bbr_color.html (10deg)
//equation spreadsheet at https://bit.ly/30RkHaN
//accuracy +-50K from 1900K up to 8000K
//minimum returned: 1900K, maximum returned: 10091K (range of 8192)
uint16_t approximateKelvinFromRGB(uint32_t rgb) {
  //if not either red or blue is 255, color is dimmed. Scale up
  uint8_t r = R(rgb), b = B(rgb);
  if (r == b) return 6550; //red == blue at about 6600K (also can't go further if both R and B are 0)

  if (r > b) {
    //scale blue up as if red was at 255
    uint16_t scale = 0xFFFF / r; //get scale factor (range 257-65535)
    b = ((uint16_t)b * scale) >> 8;
    //For all temps K<6600 R is bigger than B (for full bri colors R=255)
    //-> Use 9 linear approximations for blackbody radiation blue values from 2000-6600K (blue is always 0 below 2000K)
    if (b < 33)  return 1900 + b       *6;
    if (b < 72)  return 2100 + (b-33)  *10;
    if (b < 101) return 2492 + (b-72)  *14;
    if (b < 132) return 2900 + (b-101) *16;
    if (b < 159) return 3398 + (b-132) *19;
    if (b < 186) return 3906 + (b-159) *22;
    if (b < 210) return 4500 + (b-186) *25;
    if (b < 230) return 5100 + (b-210) *30;
                 return 5700 + (b-230) *34;
  } else {
    //scale red up as if blue was at 255
    uint16_t scale = 0xFFFF / b; //get scale factor (range 257-65535)
    r = ((uint16_t)r * scale) >> 8;
    //For all temps K>6600 B is bigger than R (for full bri colors B=255)
    //-> Use 2 linear approximations for blackbody radiation red values from 6600-10091K (blue is always 0 below 2000K)
    if (r > 225) return 6600 + (254-r) *50;
    uint16_t k = 8080 + (225-r) *86;
    return (k > 10091) ? 10091 : k;
  }
}<|MERGE_RESOLUTION|>--- conflicted
+++ resolved
@@ -5,15 +5,6 @@
  */
 
 void setRandomColor(byte* rgb)
-<<<<<<< HEAD
-=======
-{
-  lastRandomIndex = strip.get_random_wheel_index(lastRandomIndex);
-  colorHStoRGB(lastRandomIndex*256,255,rgb);
-}
-
-void colorFromUint32(uint32_t in, bool secondary)
->>>>>>> 94a01999
 {
   lastRandomIndex = strip.get_random_wheel_index(lastRandomIndex);
   colorHStoRGB(lastRandomIndex*256,255,rgb);
@@ -26,7 +17,7 @@
   if (new_val > 0xFF) new_val = 0xFF;
   else if (new_val < lowerBoundary) new_val = lowerBoundary;
   col[3] = new_val;
-  colorChanged = true;
+  stateChanged = true;
 }
 
 void colorHStoRGB(uint16_t hue, byte sat, byte* rgb) //hue, sat to rgb
