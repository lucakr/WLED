--- conflicted
+++ resolved
@@ -455,16 +455,8 @@
   colorUpdated(NOTIFIER_CALL_MODE_INIT);
 
   // init relay pin
-<<<<<<< HEAD
-  if (rlyPin>=0) digitalWrite(rlyPin, (bri ? rlyMde : !rlyMde));
-
-  // disable button if it is "pressed" unintentionally
-  //if (btnPin>=0 && buttonType == BTN_TYPE_PUSH && isButtonPressed())
-  //  buttonType = BTN_TYPE_NONE;
-=======
   if (rlyPin>=0)
     digitalWrite(rlyPin, (rlyMde ? bri : !bri));
->>>>>>> 3754088a
 }
 
 void WLED::initAP(bool resetAP)
