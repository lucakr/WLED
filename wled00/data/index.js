//page js
var loc = false, locip;
var noNewSegs = false;
var isOn = false, nlA = false, isLv = false, isInfo = false, isNodes = false, syncSend = false, syncTglRecv = true, isRgbw = false;
var whites = [0,0,0];
var selColors;
var expanded = [false];
var powered = [true];
var nlDur = 60, nlTar = 0;
var nlMode = false;
var selectedFx = 0;
var selectedPal = 0;
var csel = 0;
var currentPreset = -1;
var lastUpdate = 0;
var segCount = 0, ledCount = 0, lowestUnused = 0, maxSeg = 0, lSeg = 0;
var pcMode = false, pcModeA = false, lastw = 0;
var tr = 7;
var pNum = 0;
var d = document;
const ranges = RangeTouch.setup('input[type="range"]', {});
var palettesData;
var pJson = {}, eJson = {}, lJson = {};
var pN = "", pI = 0;
var pmt = 1, pmtLS = 0, pmtLast = 0;
var lastinfo = {};
var ws, useWs = false;
var fxlist = d.getElementById('fxlist'), pallist = d.getElementById('pallist');
var cfg = {
	theme:{base:"dark", bg:{url:""}, alpha:{bg:0.6,tab:0.8}, color:{bg:""}},
	comp :{colors:{picker: true, rgb: false, quick: true, hex: false}, labels:true, pcmbot:false, pid:true, seglen:false}
};
var myWS, noWS = false;

var cpick = new iro.ColorPicker("#picker", {
	width: 260,
	wheelLightness: false,
  wheelAngle: 90,
  layout: [
    {
      component: iro.ui.Wheel,
      options: {}
    },
    {
      component: iro.ui.Slider,
      options: { sliderType: 'value' }
    },
    {
      component: iro.ui.Slider,
      options: {
        sliderType: 'kelvin',
        minTemperature: 2100,
        maxTemperature: 10000
      }
    }
  ]
});

function handleVisibilityChange() {if (!d.hidden && new Date () - lastUpdate > 3000) requestJson({'v':true},false);}
function sCol(na, col) {d.documentElement.style.setProperty(na, col);}
function gId(c) {return d.getElementById(c);}
function gEBCN(c) {return d.getElementsByClassName(c);}

function applyCfg()
{
	cTheme(cfg.theme.base === "light");
	var bg = cfg.theme.color.bg;
	if (bg) sCol('--c-1', bg);
	var ccfg = cfg.comp.colors;
	gId('hexw').style.display = ccfg.hex ? "block":"none";
	gId('picker').style.display = ccfg.picker ? "block":"none";
	gId('rgbwrap').style.display = ccfg.rgb ? "block":"none";
	gId('qcs-w').style.display = ccfg.quick ? "block":"none";
	var l = cfg.comp.labels;
	var e = d.querySelectorAll('.tab-label');
	for (var i=0; i<e.length; i++) e[i].style.display = l ? "block":"none";
	e = d.querySelector('.hd');
	e.style.display = l ? "block":"none";
	sCol('--tbp',l ? "14px 14px 10px 14px":"10px 22px 4px 22px");
	sCol('--bbp',l ? "9px 0 7px 0":"10px 0 4px 0");
	sCol('--bhd',l ? "block":"none");
	sCol('--bmt',l ? "0px":"5px");
	sCol('--t-b', cfg.theme.alpha.tab);
	size();
	localStorage.setItem('wledUiCfg', JSON.stringify(cfg));
}

function tglHex()
{
	cfg.comp.colors.hex = !cfg.comp.colors.hex;
	applyCfg();
}

function tglTheme()
{
	cfg.theme.base = (cfg.theme.base === "light") ? "dark":"light";
	applyCfg();
}

function tglLabels()
{
	cfg.comp.labels = !cfg.comp.labels;
	applyCfg();
}

function cTheme(light) {
	if (light) {
	sCol('--c-1','#eee');
	sCol('--c-f','#000');
	sCol('--c-2','#ddd');
	sCol('--c-3','#bbb');
	sCol('--c-4','#aaa');
	sCol('--c-5','#999');
	sCol('--c-6','#999');
	sCol('--c-8','#888');
	sCol('--c-b','#444');
	sCol('--c-c','#333');
	sCol('--c-e','#111');
	sCol('--c-d','#222');
	sCol('--c-r','#c42');
	sCol('--c-o','rgba(204, 204, 204, 0.9)');
	sCol('--c-sb','#0003'); sCol('--c-sbh','#0006');
	sCol('--c-tb','rgba(204, 204, 204, var(--t-b))');
	sCol('--c-tba','rgba(170, 170, 170, var(--t-b))');
	sCol('--c-tbh','rgba(204, 204, 204, var(--t-b))');
	gId('imgw').style.filter = "invert(0.8)";
	} else {
	sCol('--c-1','#111');
	sCol('--c-f','#fff');
	sCol('--c-2','#222');
	sCol('--c-3','#333');
	sCol('--c-4','#444');
	sCol('--c-5','#555');
	sCol('--c-6','#666');
	sCol('--c-8','#888');
	sCol('--c-b','#bbb');
	sCol('--c-c','#ccc');
	sCol('--c-e','#eee');
	sCol('--c-d','#ddd');
	sCol('--c-r','#831');
	sCol('--c-o','rgba(34, 34, 34, 0.9)');
	sCol('--c-sb','#fff3'); sCol('--c-sbh','#fff5');
	sCol('--c-tb','rgba(34, 34, 34, var(--t-b))');
	sCol('--c-tba','rgba(102, 102, 102, var(--t-b))');
	sCol('--c-tbh','rgba(51, 51, 51, var(--t-b))');
	gId('imgw').style.filter = "unset";
	}
}

function loadBg(iUrl)
{
	let bg = document.getElementById('bg');
	let img = document.createElement("img");
	img.src = iUrl;
	if (iUrl == "") {
		var today = new Date();
		var hol = [
			[0,11,24,4,"https://aircoookie.github.io/xmas.png"], // christmas
			[0,2,17,1,"https://images.alphacoders.com/491/491123.jpg"], // st. Patrick's day
			[2022,3,17,2,"https://aircoookie.github.io/easter.png"],
			[2023,3,9,2,"https://aircoookie.github.io/easter.png"],
			[2024,2,31,2,"https://aircoookie.github.io/easter.png"]
		];
		fetch("./holidays.json", {
			method: 'get'
		})
		.then(res => {
			//if (!res.ok) showErrorToast();
			return res.json();
		})
		.then(json => {
			if (Array.isArray(json)) hol = json;
			//TODO: do some parsing first
		})
		.catch(function (error) {
			console.log("holidays.json does not contain array of holidays.");
		});
		for (var i=0; i<hol.length; i++) {
			var yr = hol[i][0]==0 ? today.getFullYear() : hol[i][0];
			var hs = new Date(yr,hol[i][1],hol[i][2]);
			var he = new Date(hs);
			he.setDate(he.getDate() + hol[i][3]);
			if (today>=hs && today<=he)	img.src = hol[i][4];
		}
	}
	img.addEventListener('load', (event) => {
		var a = parseFloat(cfg.theme.alpha.bg);
		if (isNaN(a)) a = 0.6;
		bg.style.opacity = a;
		bg.style.backgroundImage = `url(${img.src})`;
		img = null;
	});
}

function loadSkinCSS(cId)
{
	if (!gId(cId))	// check if element exists
	{
		var h  = document.getElementsByTagName('head')[0];
		var l  = document.createElement('link');
		l.id   = cId;
		l.rel  = 'stylesheet';
		l.type = 'text/css';
		l.href = '/skin.css';
		l.media = 'all';
		h.appendChild(l);
	}
}

function onLoad()
{
	if (window.location.protocol == "file:") {
		loc = true;
		locip = localStorage.getItem('locIp');
		if (!locip)
		{
			locip = prompt("File Mode. Please enter WLED IP!");
			localStorage.setItem('locIp', locip);
		}
	}
	var sett = localStorage.getItem('wledUiCfg');
	if (sett) cfg = mergeDeep(cfg, JSON.parse(sett));

	resetPUtil();

	applyCfg();
	loadBg(cfg.theme.bg.url);
	loadSkinCSS('skinCss');

	var cd = gId('csl').children;
	for (var i = 0; i < cd.length; i++) cd[i].style.backgroundColor = "rgb(0, 0, 0)";
	selectSlot(0);
	updateTablinks(0);
	cpick.on("input:end", function() {
		setColor(1);
	});
	pmtLS = localStorage.getItem('wledPmt');

	// Load initial data
	loadPalettes(function() {
		loadPalettesData();
		loadFX(function() {
			loadPresets(function() {
				loadInfo(function() {
					requestJson({'v':true}, false, true);
				});
			});
		});
	});
	resetUtil();
	updateUI(true);

	d.addEventListener("visibilitychange", handleVisibilityChange, false);
	size();
	gId("cv").style.opacity=0;
	if (localStorage.getItem('pcm') == "true") togglePcMode(true);
	var sls = d.querySelectorAll('input[type="range"]');
	for (var sl of sls) {
		sl.addEventListener('touchstart', toggleBubble);
		sl.addEventListener('touchend', toggleBubble);
	}

	// Create UI update WS handler
	myWS = new WebSocket('ws://'+(loc?locip:window.location.hostname)+'/ws');
//    myWS.onopen = function () {
//		myWS.send("{'v':true}");
//	}
	myWS.onmessage = function(event) {
		var json = JSON.parse(event.data);
		if (handleJson(json.state)) updateUI(true);
	}
}

function updateTablinks(tabI)
{
	var tablinks = gEBCN("tablinks");
	for (var i of tablinks) i.className = i.className.replace(" active", "");
	if (pcMode) return;
	tablinks[tabI].className += " active";
}

function openTab(tabI, force = false)
{
	if (pcMode && !force) return;
	iSlide = tabI;
	_C.classList.toggle('smooth', false);
	_C.style.setProperty('--i', iSlide);
	updateTablinks(tabI);
}

var timeout;
function showToast(text, error = false)
{
	if (error) gId('connind').style.backgroundColor = "#831";
	var x = gId("toast");
	x.innerHTML = text;
	x.className = error ? "error":"show";
	clearTimeout(timeout);
	x.style.animation = 'none';
	timeout = setTimeout(function(){ x.className = x.className.replace("show", ""); }, 2900);
}

function showErrorToast() {showToast('Connection to light failed!', true);}
function clearErrorToast() {gId("toast").className = gId("toast").className.replace("error", "");}

function getRuntimeStr(rt)
{
	var t = parseInt(rt);
	var days = Math.floor(t/86400);
	var hrs = Math.floor((t - days*86400)/3600);
	var mins = Math.floor((t - days*86400 - hrs*3600)/60);
	var str = days ? (days + " " + (days == 1 ? "day" : "days") + ", ") : "";
	str += (hrs || days) ? (hrs + " " + (hrs == 1 ? "hour" : "hours")) : "";
	if (!days && hrs) str += ", ";
	if (t > 59 && !days) str += mins + " min";
	if (t < 3600 && t > 59) str += ", ";
	if (t < 3600) str += (t - mins*60) + " sec";
	return str;
}

function inforow(key, val, unit = "")
{
	return `<tr><td class="keytd">${key}</td><td class="valtd">${val}${unit}</td></tr>`;
}

function getLowestUnusedP()
{
	var l = 1;
	for (var key in pJson) if (key == l) l++;
	if (l > 250) l = 250;
	return l;
}

function checkUsed(i)
{
	var id = gId(`p${i}id`).value;
	if (pJson[id] && (i == 0 || id != i))
		gId(`p${i}warn`).innerHTML = `&#9888; Overwriting ${pName(id)}!`;
	else
		gId(`p${i}warn`).innerHTML = "";
}

function pName(i)
{
	var n = "Preset " + i;
	if (pJson && pJson[i] && pJson[i].n) n = pJson[i].n;
	return n;
}

function isPlaylist(i)
{
	return pJson[i].playlist && pJson[i].playlist.ps;
}

function papiVal(i)
{
	if (!pJson || !pJson[i]) return "";
	var o = Object.assign({},pJson[i]);
	if (o.win) return o.win;
	delete o.n; delete o.p; delete o.ql;
	return JSON.stringify(o);
}

function qlName(i)
{
	if (!pJson || !pJson[i] || !pJson[i].ql) return "";
	return pJson[i].ql;
}

function cpBck()
{
	var copyText = gId("bck");

	copyText.select();
	copyText.setSelectionRange(0, 999999);
	d.execCommand("copy");
	showToast("Copied to clipboard!");
}

function presetError(empty)
{
	var hasBackup = false; var bckstr = "";
	try {
		bckstr = localStorage.getItem("wledP");
		if (bckstr.length > 10) hasBackup = true;
	} catch (e) {}

	var cn = `<div class="seg c">`;
	if (empty)
		cn += `You have no presets yet!`;
	else
		cn += `Sorry, there was an issue loading your presets!`;

	if (hasBackup) {
		cn += `<br><br>`;
		if (empty)
			cn += `However, there is backup preset data of a previous installation available.<br>
			(Saving a preset will hide this and overwrite the backup)`;
		else
			cn += `Here is a backup of the last known good state:`;
		cn += `<textarea id="bck"></textarea><br>
			<button class="btn btn-p" onclick="cpBck()">Copy to clipboard</button>`;
	}
	cn += `</div>`;
	gId('pcont').innerHTML = cn;
	if (hasBackup) gId('bck').value = bckstr;
}

function loadPresets(callback = null)
{
	var url = (loc?`http://${locip}`:'') + '/presets.json';

	fetch(url, {
		method: 'get'
	})
	.then(res => {
		if (!res.ok) showErrorToast();
		return res.json();
	})
	.then(json => {
		pJson = json;
		populatePresets();
		if (callback) callback();
	})
	.catch(function (error) {
		showToast(error, true);
		console.log(error);
		presetError(false);
		if (callback) callback();
	});
}

function loadPalettes(callback = null)
{
	var url = (loc?`http://${locip}`:'') + '/json/palettes';

	fetch(url, {
		method: 'get'
	})
	.then(res => {
		if (!res.ok) showErrorToast();
		return res.json();
	})
	.then(json => {
		lJson = Object.entries(json);
		populatePalettes();
//		updateUI();
		if (callback) callback();
	})
	.catch(function (error) {
		showToast(error, true);
		console.log(error);
		presetError(false);
		if (callback) callback();
	});
}

function loadFX(callback = null)
{
	var url = (loc?`http://${locip}`:'') + '/json/effects';

	fetch(url, {
		method: 'get'
	})
	.then(res => {
		if (!res.ok) showErrorToast();
		return res.json();
	})
	.then(json => {
		eJson = Object.entries(json);
		populateEffects();
		if (callback) callback();
	})
	.catch(function (error) {
		showToast(error, true);
		console.log(error);
		presetError(false);
		if (callback) callback();
	});
}

var pQL = [];
function populateQL()
{
	var cn = "";
	if (pQL.length > 0) {
		cn += `<p class="labels">Quick load</p>`;

		var it = 0;
		for (var key of (pQL||[])) {
			cn += `<button class="xxs btn psts" id="p${key[0]}qlb" onclick="setPreset(${key[0]});">${key[1]}</button>`;
			it++;
			if (it > 4) {
				it = 0;
				cn += '<br>';
			}
		}
		if (it != 0) cn+= '<br>';

		cn += `<p class="labels">All presets</p>`;
	}
	gId('pql').innerHTML = cn;
}

function populatePresets(fromls)
{
	if (fromls) pJson = JSON.parse(localStorage.getItem("wledP"));
	if (!pJson) {pJson={};return};
	delete pJson["0"];
	var cn = "";
	var arr = Object.entries(pJson);
	arr.sort(cmpP);
	pQL = [];
	var is = [];
	pNum = 0;
	for (var key of (arr||[]))
	{
		if (!isObject(key[1])) continue;
		let i = parseInt(key[0]);
		var qll = key[1].ql;
		if (qll) pQL.push([i, qll]);
		is.push(i);

		cn += `<div class="seg pres" id="p${i}o">`;
		if (cfg.comp.pid) cn += `<div class="pid">${i}</div>`;
		cn += `<div class="pname" onclick="setPreset(${i})">${isPlaylist(i)?"<i class='icons btn-icon'>&#xe139;</i>":""}${pName(i)}</div>
			<i class="icons e-icon flr ${expanded[i+100] ? "exp":""}" id="sege${i+100}" onclick="expand(${i+100})">&#xe395;</i>
			<div class="segin" id="seg${i+100}"></div>
		</div><br>`;
    	pNum++;
	}

	gId('pcont').innerHTML = cn;
	if (pNum > 0) {
		if (pmtLS != pmt && pmt != 0) {
			localStorage.setItem("wledPmt", pmt);
			pJson["0"] = {};
			localStorage.setItem("wledP", JSON.stringify(pJson));
		}
		pmtLS = pmt;
		for (var a = 0; a < is.length; a++) {
			let i = is[a];
			if (expanded[i+100]) expand(i+100, true);
		}
		makePlSel(arr);
	} else { presetError(true); }
	updatePA(true);
	populateQL();
}

function loadInfo(callback=null)
{
	var url = (loc?`http://${locip}`:'') + '/json/info';
	fetch(url, {
		method: 'get'
	})
	.then(res => {
		if (!res.ok) showToast('Could not load Info!', true);
		return res.json();
	})
	.then(json => {
		lastinfo = json;
		var name = json.name;
		gId('namelabel').innerHTML = name;
//		if (name === "Dinnerbone") d.documentElement.style.transform = "rotate(180deg)";
		if (json.live) name = "(Live) " + name;
		if (loc) name = "(L) " + name;
		d.title = name;
		isRgbw = json.leds.wv;
		ledCount = json.leds.count;
		syncTglRecv = json.str;
		maxSeg = json.leds.maxseg;
		pmt = json.fs.pmt;
		gId('buttonNodes').style.display = showNodes() ? "block":"none";
		populateInfo(json);
		if (callback) callback();
	})
	.catch(function (error) {
		showToast(error, true);
		console.log(error);
		if (callback) callback();
	});
}

function populateInfo(i)
{
	var cn="";
	var heap = i.freeheap/1000;
	heap = heap.toFixed(1);
	var pwr = i.leds.pwr;
	var pwru = "Not calculated";
	if (pwr > 1000) {pwr /= 1000; pwr = pwr.toFixed((pwr > 10) ? 0 : 1); pwru = pwr + " A";}
	else if (pwr > 0) {pwr = 50 * Math.round(pwr/50); pwru = pwr + " mA";}
  	var urows="";
	if (i.u) {
		for (const [k, val] of Object.entries(i.u)) {
			if (val[1])
				urows += inforow(k,val[0],val[1]);
			else
				urows += inforow(k,val);
		}
	}
	var vcn = "Kuuhaku";
	if (i.ver.startsWith("0.13.")) vcn = "Toki";
	if (i.ver.includes("-bl")) vcn = "Ryujin";
	if (i.cn) vcn = i.cn;

	cn += `v${i.ver} "${vcn}"<br><br><table class="infot">
${urows}
${inforow("Build",i.vid)}
${inforow("Signal strength",i.wifi.signal +"% ("+ i.wifi.rssi, " dBm)")}
${inforow("Uptime",getRuntimeStr(i.uptime))}
${inforow("Free heap",heap," kB")}
${i.psram?inforow("Free PSRAM",(i.psram/1024).toFixed(1)," kB"):""}
${inforow("Estimated current",pwru)}
${inforow("Average FPS",i.leds.fps)}
${inforow("MAC address",i.mac)}
${inforow("Filesystem",i.fs.u + "/" + i.fs.t + " kB (" +Math.round(i.fs.u*100/i.fs.t) + "%)")}
${inforow("Environment",i.arch + " " + i.core + " (" + i.lwip + ")")}
</table>`;
	gId('kv').innerHTML = cn;
}

function populateSegments(s)
{
	var cn = "";
	segCount = 0; lowestUnused = 0; lSeg = 0;

	for (var y = 0; y < (s.seg||[]).length; y++)
	{
		segCount++;

		var inst=s.seg[y];
		let i = parseInt(inst.id);
		powered[i] = inst.on;
		if (i == lowestUnused) lowestUnused = i+1;
		if (i > lSeg) lSeg = i;

		cn += `<div class="seg">
	<label class="check schkl" style="position:absolute">
		&nbsp;
		<input type="checkbox" id="seg${i}sel" onchange="selSeg(${i})" ${inst.sel ? "checked":""}>
		<span class="checkmark schk"></span>
	</label>
	<div class="segname" onclick="selSegEx(${i})">
		${inst.n ? inst.n : "Segment "+i}
	</div>
	<i class="icons e-icon flr ${expanded[i] ? "exp":""}" id="sege${i}" onclick="expand(${i})">&#xe395;</i><br>
	<div class="segpwr">
		<i class="icons e-icon pwr ${powered[i] ? "act":""}" id="seg${i}pwr" onclick="setSegPwr(${i})">&#xe08f;</i>
		<div class="sliderwrap il sws">
			<input id="seg${i}bri" class="noslide sis" onchange="setSegBri(${i})" oninput="updateTrail(this)" max="255" min="1" type="range" value="${inst.bri}" />
			<div class="sliderdisplay"></div>
		</div>
	</div>
	<div class="segin ${expanded[i] ? "expanded":""}" id="seg${i}">
		<input type="text" class="ptxt noslide" id="seg${i}t" autocomplete="off" maxlength=32 value="${inst.n?inst.n:""}" placeholder="Enter name..."/><br>
		<table class="infot segt">
		<tr>
			<td>Start LED</td>
			<td>${cfg.comp.seglen?"LED count":"Stop LED"}</td>
			<td>Offset</td>
		</tr>
		<tr>
			<td><input class="noslide segn" id="seg${i}s" type="number" min="0" max="${ledCount-1}" value="${inst.start}" oninput="updateLen(${i})"></td>
			<td><input class="noslide segn" id="seg${i}e" type="number" min="0" max="${ledCount-(cfg.comp.seglen?inst.start:0)}" value="${inst.stop-(cfg.comp.seglen?inst.start:0)}" oninput="updateLen(${i})"></td>
			<td><input class="noslide segn" id="seg${i}of" type="number" min="0" max="${ledCount-1}" value="${inst.of}" oninput="updateLen(${i})"></td>
		</tr>
		</table>
		<table class="infot segt">
		<tr>
			<td>Grouping</td>
			<td>Spacing</td>
			<td>Apply</td>
		</tr>
		<tr>
			<td><input class="noslide segn" id="seg${i}grp" type="number" min="1" max="255" value="${inst.grp}" oninput="updateLen(${i})"></td>
			<td><input class="noslide segn" id="seg${i}spc" type="number" min="0" max="255" value="${inst.spc}" oninput="updateLen(${i})"></td>
			<td><i class="icons e-icon cnf cnf-s" id="segc${i}" onclick="setSeg(${i})">&#xe390;</i></td>
		</tr>
		</table>
		<div class="h bp" id="seg${i}len"></div>
		<button class="btn btn-i btn-xs del" id="segd${i}" onclick="delSeg(${i})"><i class="icons btn-icon">&#xe037;</i></button>
		<label class="check revchkl">
			Reverse direction
			<input type="checkbox" id="seg${i}rev" onchange="setRev(${i})" ${inst.rev ? "checked":""}>
			<span class="checkmark schk"></span>
		</label>
		<label class="check revchkl">
			Mirror effect
			<input type="checkbox" id="seg${i}mi" onchange="setMi(${i})" ${inst.mi ? "checked":""}>
			<span class="checkmark schk"></span>
		</label>
	</div>
</div><br>`;
	}

	gId('segcont').innerHTML = cn;
	if (lowestUnused >= maxSeg) {
		gId('segutil').innerHTML = '<span class="h">Maximum number of segments reached.</span>';
		noNewSegs = true;
	} else if (noNewSegs) {
		resetUtil();
		noNewSegs = false;
	}
	for (var i = 0; i <= lSeg; i++) {
		updateLen(i);
		updateTrail(gId(`seg${i}bri`));
		if (segCount < 2) gId(`segd${lSeg}`).style.display = "none";
	}
	gId('rsbtn').style.display = (segCount > 1) ? "inline":"none";
}

function btype(b)
{
	switch (b) {
		case 2:
		case 32: return "ESP32";
		case 1:
		case 82: return "ESP8266";
	}
	return "?";
}

function bname(o)
{
	if (o.name=="WLED") return o.ip;
	return o.name;
}

function populateNodes(i,n)
{
	var cn="";
	var urows="";
	var nnodes = 0;
	if (n.nodes) {
		n.nodes.sort((a,b) => (a.name).localeCompare(b.name));
		for (var x=0;x<n.nodes.length;x++) {
			var o = n.nodes[x];
			if (o.name) {
				var url = `<button class="btn btna-icon tab" onclick="location.assign('http://${o.ip}');">${bname(o)}</button>`;
				urows += inforow(url,`${btype(o.type)}<br><i>${o.vid==0?"N/A":o.vid}</i>`);
				nnodes++;
			}
		}
	}
	if (i.ndc < 0) cn += `Instance List is disabled.`;
	else if (nnodes == 0) cn += `No other instances found.`;
		cn += `<table class="infot">
		${urows}
		${inforow("Current instance:",i.name)}
	</table>`;
	gId('kn').innerHTML = cn;
}

function loadNodes()
{
	var url = (loc?`http://${locip}`:'') + '/json/nodes';
	fetch(url, {
		method: 'get'
	})
	.then(res => {
		if (!res.ok) showToast('Could not load Node list!', true);
		return res.json();
	})
	.then(json => {
		populateNodes(lastinfo, json);
	})
	.catch(function (error) {
		showToast(error, true);
		console.log(error);
	});
}

function populateEffects()
{
    var effects = eJson;
	var html = "";

	effects.shift(); //remove solid
	for (let i = 0; i < effects.length; i++) effects[i] = {id: effects[i][0], name:effects[i][1]};
	effects.sort((a,b) => (a.name).localeCompare(b.name));

	effects.unshift({
		"id": 0,
		"name": "Solid",
	});

	for (let i = 0; i < effects.length; i++) {
		html += generateListItemHtml(
			'fx',
			effects[i].id,
			effects[i].name,
			'setX'
		);
	}

<<<<<<< HEAD
	gId('fxlist').innerHTML=html;
=======
	fxlist.innerHTML=html;
>>>>>>> 40c8fdbf
}

function populatePalettes()
{
    var palettes = lJson;
	palettes.shift(); //remove default
	for (let i = 0; i < palettes.length; i++) {
		palettes[i] = {
			"id": palettes[i][0],
			"name": palettes[i][1]
		};
	}
	palettes.sort((a,b) => (a.name).localeCompare(b.name));

	palettes.unshift({
		"id": 0,
		"name": "Default",
	});

	var paletteHtml = "";
	for (let i = 0; i < palettes.length; i++) {
		let previewCss = genPalPrevCss(palettes[i].id);
		paletteHtml += generateListItemHtml(
			'palette',
		    palettes[i].id,
            palettes[i].name,
            'setPalette',
            `<div class="lstIprev" style="${previewCss}"></div>`
        );
	}

<<<<<<< HEAD
	gId('selectPalette').innerHTML=paletteHtml;
=======
	pallist.innerHTML=html;
>>>>>>> 40c8fdbf
}

function redrawPalPrev()
{
	let palettes = d.querySelectorAll('#pallist .lstI');
	for (let i = 0; i < palettes.length; i++) {
		let id = palettes[i].dataset.id;
		let lstPrev = palettes[i].querySelector('.lstIprev');
		if (lstPrev) {
			lstPrev.style = genPalPrevCss(id);
		}
	}
}

function genPalPrevCss(id)
{
	if (!palettesData) return;

	var paletteData = palettesData[id];
	var previewCss = "";

	if (!paletteData) return 'display: none';

	// We need at least two colors for a gradient
	if (paletteData.length == 1) {
		paletteData[1] = paletteData[0];
		if (Array.isArray(paletteData[1])) {
			paletteData[1][0] = 255;
		}
	}

	var gradient = [];
	for (let j = 0; j < paletteData.length; j++) {
		const element = paletteData[j];
		let r;
		let g;
		let b;
		let index = false;
		if (Array.isArray(element)) {
			index = element[0]/255*100;
			r = element[1];
			g = element[2];
			b = element[3];
		} else if (element == 'r') {
			r = Math.random() * 255;
			g = Math.random() * 255;
			b = Math.random() * 255;
		} else {
			if (selColors) {
				let e = element[1] - 1;
				if (Array.isArray(selColors[e])) {
					r = selColors[e][0];
					g = selColors[e][1];
					b = selColors[e][2];
				} else {
					r = (selColors[e]>>16) & 0xFF;
					g = (selColors[e]>> 8) & 0xFF;
					b = (selColors[e]    ) & 0xFF;
				}
			}
		}
		if (index === false) {
			index = j / paletteData.length * 100;
		}

		gradient.push(`rgb(${r},${g},${b}) ${index}%`);
	}

	return `background: linear-gradient(to right,${gradient.join()});`;
}

function generateListItemHtml(listName, id, name, clickAction, extraHtml = '')
{
    return `<div class="lstI${id==0?' sticky':''}" data-id="${id}">
	<label class="radio schkl">
		&nbsp;
		<input type="radio" value="${id}" name="${listName}" onChange="${clickAction}()">
		<span class="radiomark schk"></span>
	</label>
	<div class="lstIcontent" onClick="${clickAction}(${id})">
		<span class="lstIname">
			${name}
		</span>
		${extraHtml}
	</div>
</div>`;
}

function updateTrail(e, slidercol)
{
	if (e==null) return;
	var max = e.hasAttribute('max') ? e.attributes.max.value : 255;
	var perc = e.value * 100 / max;
	perc = parseInt(perc);
  if (perc < 50) perc += 2;
	var scol;
	switch (slidercol) {
		case 1: scol = "#f00"; break;
		case 2: scol = "#0f0"; break;
		case 3: scol = "#00f"; break;
		default: scol = "var(--c-f)";
	}
	var val = `linear-gradient(90deg, ${scol} ${perc}%, var(--c-4) ${perc}%)`;
	e.parentNode.getElementsByClassName('sliderdisplay')[0].style.background = val;
	var bubble = e.parentNode.parentNode.getElementsByTagName('output')[0];
	if (bubble) bubble.innerHTML = e.value;
}

function toggleBubble(e)
{
	var bubble = e.target.parentNode.parentNode.getElementsByTagName('output')[0];
	bubble.classList.toggle('sliderbubbleshow');
}

function updateLen(s)
{
	if (!gId(`seg${s}s`)) return;
	var start = parseInt(gId(`seg${s}s`).value);
	var stop = parseInt(gId(`seg${s}e`).value);
	var len = stop - (cfg.comp.seglen?0:start);
	var out = "(delete)";
	if (len > 1) {
		out = `${len} LEDs`;
	} else if (len == 1) {
		out = "1 LED";
	}

	if (gId(`seg${s}grp`) != null)
	{
		var grp = parseInt(gId(`seg${s}grp`).value);
		var spc = parseInt(gId(`seg${s}spc`).value);
		if (grp == 0) grp = 1;
		var virt = Math.ceil(len/(grp + spc));
		if (!isNaN(virt) && (grp > 1 || spc > 0)) out += ` (${virt} virtual)`;
	}

	gId(`seg${s}len`).innerHTML = out;
}

function updatePA(scrollto=false)
{
	var ps = gEBCN("seg");
	for (let i = 0; i < ps.length; i++) {
		ps[i].style.backgroundColor = "var(--c-2)";
	}
	ps = gEBCN("psts");
	for (let i = 0; i < ps.length; i++) {
		ps[i].style.backgroundColor = "var(--c-2)";
	}
	if (currentPreset > 0) {
		var acv = gId(`p${currentPreset}o`);
		if (acv && !expanded[currentPreset+100]) {
			acv.style.background = "var(--c-6)";
			if (scrollto) {
				// scroll selected preset into view (on WS refresh)
				acv.scrollIntoView({
					behavior: 'smooth',
					block: 'center',
				});
			}
		}
		acv = gId(`p${currentPreset}qlb`);
		if (acv) acv.style.background = "var(--c-6)";
	}
}

function updateUI(scrollto=false)
{
	noWS = (!myWS || myWS.readyState === WebSocket.CLOSED);

	gId('buttonPower').className = (isOn) ? "active":"";
	gId('buttonNl').className = (nlA) ? "active":"";
	gId('buttonSync').className = (syncSend) ? "active":"";
	gId('buttonNodes').style.display = showNodes() ? "block":"none";

	updateSelectedPalette(scrollto);
	updateSelectedFx(scrollto);

	updateTrail(gId('sliderBri'));
	updateTrail(gId('sliderSpeed'));
	updateTrail(gId('sliderIntensity'));
	updateTrail(gId('sliderW'));
	if (isRgbw) gId('wwrap').style.display = "block";

	updatePA(scrollto);
	updateHex();
	updateRgb();
}

function updateSelectedPalette(scrollto=false)
{
	var parent = gId('selectPalette');
	var selPaletteInput = parent.querySelector(`input[name="palette"][value="${selectedPal}"]`);
	if (selPaletteInput) selPaletteInput.checked = true;

	var selElement = parent.querySelector('.selected');
	if (selElement) selElement.classList.remove('selected');

	var selectedPalette = parent.querySelector(`.lstI[data-id="${selectedPal}"]`);
	if (selectedPalette) parent.querySelector(`.lstI[data-id="${selectedPal}"]`).classList.add('selected');
}

function updateSelectedFx(scrollto=false)
{
	var parent = gId('fxlist');

	var selEffectInput = parent.querySelector(`input[name="fx"][value="${selectedFx}"]`);
	if (selEffectInput) selEffectInput.checked = true;

	var selElement = parent.querySelector('.selected');
	if (selElement) selElement.classList.remove('selected');

	var selectedEffect = parent.querySelector(`.lstI[data-id="${selectedFx}"]`);
	if (selectedEffect) selectedEffect.classList.add('selected');
}

function displayRover(i,s)
{
	gId('rover').style.transform = (i.live && s.lor == 0) ? "translateY(0px)":"translateY(100%)";
	var sour = i.lip ? i.lip:""; if (sour.length > 2) sour = " from " + sour;
	gId('lv').innerHTML = `WLED is receiving live ${i.lm} data${sour}`;
	gId('roverstar').style.display = (i.live && s.lor) ? "block":"none";
}

function cmpP(a, b)
{
	if (!a[1].n) return (a[0] > b[0]);
	return a[1].n.localeCompare(b[1].n,undefined, {numeric: true});
}

<<<<<<< HEAD
function handleJson(s)
{
	if (!s) return false;

	isOn = s.on;
	gId('sliderBri').value= s.bri;
	nlA = s.nl.on;
	nlDur = s.nl.dur;
	nlTar = s.nl.tbri;
	nlFade = s.nl.fade;
	syncSend = s.udpn.send;
	currentPreset = s.ps;
	gId('tt').value = s.transition/10;

	var selc=0; var ind=0;
	populateSegments(s);
	for (let i = 0; i < (s.seg||[]).length; i++)
	{
		if(s.seg[i].sel) {selc = ind; break;} ind++;
	}
	var i=s.seg[selc];
	if (!i) return false; // no segments!
=======
function makeWS() {
  if (ws) return;
  ws = new WebSocket('ws://'+(loc?locip:window.location.hostname)+'/ws');
  ws.onmessage = function(event) {
    clearTimeout(jsonTimeout);
		jsonTimeout = null;
		clearErrorToast();
    d.getElementById('connind').style.backgroundColor = "#079";
		var json = JSON.parse(event.data);
    var info = json.info;
    d.getElementById('buttonNodes').style.display = (info.ndc > 0 && window.innerWidth > 770) ? "block":"none";
    lastinfo = info;
    if (isInfo) {
      populateInfo(info);
    }
    s = json.state;
    displayRover(info, s);
		readState(json.state);
	};
  ws.onclose = function(event) {
    d.getElementById('connind').style.backgroundColor = "#831";
  }
}

function readState(s,command=false) {
  isOn = s.on;
  d.getElementById('sliderBri').value= s.bri;
  nlA = s.nl.on;
  nlDur = s.nl.dur;
  nlTar = s.nl.tbri;
  nlMode = s.nl.mode;
  syncSend = s.udpn.send;
  currentPreset = s.ps;
  tr = s.transition;
  d.getElementById('tt').value = tr/10;

  var selc=0; var ind=0;
  populateSegments(s);
  for (let i = 0; i < (s.seg||[]).length; i++)
  {
    if(s.seg[i].sel) {selc = ind; break;} ind++;
  }
  var i=s.seg[selc];
  if (!i) {
    showToast('No Segments!', true);
    updateUI();
    return;
  }
  
  selColors = i.col;
  var cd = d.getElementById('csl').children;
  for (let e = 2; e >= 0; e--)
  {
    cd[e].style.backgroundColor = "rgb(" + i.col[e][0] + "," + i.col[e][1] + "," + i.col[e][2] + ")";
    if (isRgbw) whites[e] = parseInt(i.col[e][3]);
    selectSlot(csel);
  }
  d.getElementById('sliderSpeed').value = whites[csel];

  d.getElementById('sliderSpeed').value = i.sx;
  d.getElementById('sliderIntensity').value = i.ix;

  // Effects
  var selFx = fxlist.querySelector(`input[name="fx"][value="${i.fx}"]`);
  if (selFx) selFx.checked = true;
  else location.reload(); //effect list is gone (e.g. if restoring tab). Reload.

  var selElement = fxlist.querySelector('.selected');
  if (selElement) {
    selElement.classList.remove('selected')
  }
  var selectedEffect = fxlist.querySelector(`.lstI[data-id="${i.fx}"]`);
  selectedEffect.classList.add('selected');
  selectedFx = i.fx;

  // Palettes
  pallist.querySelector(`input[name="palette"][value="${i.pal}"]`).checked = true;
  selElement = pallist.querySelector('.selected');
  if (selElement) {
    selElement.classList.remove('selected')
  }
  pallist.querySelector(`.lstI[data-id="${i.pal}"]`).classList.add('selected');

  if (!command) {
    selectedEffect.scrollIntoView({
      behavior: 'smooth',
      block: 'nearest',
    });
  }

  if (s.error && s.error != 0) {
    var errstr = "";
    switch (s.error) {
      case 10:
        errstr = "Could not mount filesystem!";
        break;
      case 11:
        errstr = "Not enough space to save preset!";
        break;
      case 12:
        errstr = "Preset not found.";
        break;
      case 19:
        errstr = "A filesystem error has occured.";
        break;
      }
    showToast('Error ' + s.error + ": " + errstr, true);
  }
  updateUI();
}

var jsonTimeout;
var reqsLegal = false;
>>>>>>> 40c8fdbf

	selColors = i.col;
	var cd = gId('csl').children;
	for (let e = cd.length-1; e >= 0; e--)
	{
		var r,g,b,w;
		if (Array.isArray(i.col[e])) {
			r = i.col[e][0];
			g = i.col[e][1];
			b = i.col[e][2];
			if (isRgbw) w = i.col[e][3];
		} else {
			// unsigned long RGBW (@blazoncek v2 experimental API implementation)
			r = (i.col[e]>>16) & 0xFF;
			g = (i.col[e]>> 8) & 0xFF;
			b = (i.col[e]    ) & 0xFF;
			if (isRgbw) w = (i.col[e] >> 24) & 0xFF;
		}
		cd[e].style.backgroundColor = "rgb(" + r + "," + g + "," + b + ")";
		if (isRgbw) whites[e] = parseInt(w);
		selectSlot(csel);
	}
	gId('sliderSpeed').value = whites[csel];

	gId('sliderSpeed').value = i.sx;
	gId('sliderIntensity').value = i.ix;

	selectedPal = i.pal;
	selectedFx = i.fx;

	//if (!gId('fxlist').querySelector(`input[name="fx"][value="${i.fx}"]`)) location.reload(); //effect list is gone (e.g. if restoring tab). Reload.

	displayRover(lastinfo, s);
	clearErrorToast();

	return true;
}

var jsonTimeout;
function requestJson(command, rinfo = true, verbose = true, callback = null)
{
	gId('connind').style.backgroundColor = "#a90";
	lastUpdate = new Date();
	if (!jsonTimeout) jsonTimeout = setTimeout(showErrorToast, 3000);
	var req = null;
<<<<<<< HEAD
	var url = (loc?`http://${locip}`:'') + (rinfo ? '/json/si': (command ? '/json/state':'/json/si'));
=======

	var url = rinfo ? '/json/si': (command ? '/json/state':'/json');
	if (loc) {
		url = `http://${locip}${url}`;
	}
>>>>>>> 40c8fdbf

	var type = command ? 'post':'get';
	if (command)
	{
		command.v = verbose;
		command.time = Math.floor(Date.now() / 1000);
		req = JSON.stringify(command);
	}
<<<<<<< HEAD
	fetch(url, {
=======

  if ((command || rinfo) && ws && ws.readyState === WebSocket.OPEN) {
    ws.send(req?req:'{"v":true}');
    return;
  }

	fetch
	(url, {
>>>>>>> 40c8fdbf
		method: type,
		headers: {
			"Content-type": "application/json; charset=UTF-8"
		},
		body: req
	})
	.then(res => {
		if (!res.ok) showErrorToast();
		return res.json();
	})
	.then(json => {
		clearTimeout(jsonTimeout);
		jsonTimeout = null;
		clearErrorToast();
		gId('connind').style.backgroundColor = "#070";
		if (!json) { showToast('Empty response', true); return; }
		if (json.success) {
			if (callback) callback();
			return;
		}
<<<<<<< HEAD
		var s = json.state ? json.state : json;
		if (!handleJson(s)) {
			showToast('No Segments!', true);
			updateUI(false);
			if (callback) callback();
			return;
		}

		if (s.error && s.error != 0) {
      		var errstr = "";
      		switch (s.error) {
				case 10: errstr = "Could not mount filesystem!"; break;
				case 11: errstr = "Not enough space to save preset!"; break;
				case 12: errstr = "The requested preset does not exist."; break;
				case 19: errstr = "A filesystem error has occured."; break;
      		}
      		showToast('Error ' + s.error + ": " + errstr, true);
    	}
        updateUI(true);
		if (callback) callback();
=======
		var s = json;
		
		if (!command || rinfo) { //we have info object
			if (!rinfo) { //entire JSON (on load)
				pmt = json.info.fs.pmt;
				if (pmt != pmtLS || pmt == 0) {
					setTimeout(loadPresets,99);
				}
				else {
					populatePresets(true);
				}
				pmtLast = pmt;

				populateEffects(json.effects);
				populatePalettes(json.palettes);
        reqsLegal = true;
			}

			var info = json.info;
			var name = info.name;
			d.getElementById('namelabel').innerHTML = name;
			if (name === "Dinnerbone") {
				d.documentElement.style.transform = "rotate(180deg)";
			}
			if (info.live) {
				name = "(Live) " + name;
			}
			if (loc) {
				name = "(L) " + name;
			}
			d.title = name;
			isRgbw = info.leds.wv;
			ledCount = info.leds.count;
			syncTglRecv = info.str;
      maxSeg = info.leds.maxseg;
			pmt = info.fs.pmt;
      if (!ws && info.ws > -1) setTimeout(makeWS,1000);

			if (!command && pmt != pmtLast) {
				setTimeout(loadPresets,99);
			}
			pmtLast = pmt;
      d.getElementById('buttonNodes').style.display = (info.ndc > 0 && window.innerWidth > 770) ? "block":"none";
			lastinfo = info;
			if (isInfo) {
				populateInfo(info);
			}
			s = json.state;
			displayRover(info, s);

      if (!rinfo) loadPalettesData();
		}

    readState(s,command);
>>>>>>> 40c8fdbf
	})
	.catch(function (error) {
		showToast(error, true);
		console.log(error);
		if (callback) callback();
	});
}

function togglePower()
{
	isOn = !isOn;
	var obj = {"on": isOn};
	obj.transition = parseInt(gId('tt').value*10);
	requestJson(obj, false, noWS);
}

function toggleNl()
{
	nlA = !nlA;
<<<<<<< HEAD
	if (nlA) showToast(`Timer active. Your light will turn ${nlTar > 0 ? "on":"off"} ${nlFade ? "over":"after"} ${nlDur} minutes.`);
	else showToast('Timer deactivated.');
=======
	if (nlA)
	{
		showToast(`Timer active. Your light will turn ${nlTar > 0 ? "on":"off"} ${nlMode ? "over":"after"} ${nlDur} minutes.`);
	} else {
		showToast('Timer deactivated.');
	}
>>>>>>> 40c8fdbf
	var obj = {"nl": {"on": nlA}};
	requestJson(obj, false);
}

function toggleSync()
{
	syncSend = !syncSend;
	if (syncSend) showToast('Other lights in the network will now sync to this one.');
	else showToast('This light and other lights in the network will no longer sync.');
	var obj = {"udpn": {"send": syncSend}};
	if (syncTglRecv) obj.udpn.recv = syncSend;
	requestJson(obj, false);
}

function toggleLiveview()
{
	isLv = !isLv;
	gId('liveview').style.display = (isLv) ? "block":"none";
	var url = (loc?`http://${locip}`:'') + "/liveview";
	gId('liveview').src = (isLv) ? url:"about:blank";
	gId('buttonSr').className = (isLv) ? "active":"";
	size();
}

function toggleInfo()
{
	if (isNodes) toggleNodes();
	isInfo = !isInfo;
	if (isInfo) loadInfo();
	gId('info').style.transform = (isInfo) ? "translateY(0px)":"translateY(100%)";
	gId('buttonI').className = (isInfo) ? "active":"";
}

function toggleNodes()
{
	if (isInfo) toggleInfo();
	isNodes = !isNodes;
	if (isNodes) loadNodes();
	gId('nodes').style.transform = (isNodes) ? "translateY(0px)":"translateY(100%)";
	gId('buttonNodes').className = (isNodes) ? "active":"";
}

function makeSeg()
{
	var ns = 0;
	if (lowestUnused > 0) {
		var pend = parseInt(gId(`seg${lowestUnused -1}e`).value,10) + (cfg.comp.seglen?parseInt(gId(`seg${lowestUnused -1}s`).value,10):0);
		if (pend < ledCount) ns = pend;
	}
	var cn = `<div class="seg">
	<div class="segin expanded">
		<input type="text" class="ptxt noslide" id="seg${lowestUnused}t" autocomplete="off" maxlength=32 value="" placeholder="New segment ${lowestUnused}"/><br>
		<table class="segt">
			<tr>
				<td width="38%">Start LED</td>
				<td width="38%">${cfg.comp.seglen?"LED count":"Stop LED"}</td>
			</tr>
			<tr>
				<td><input class="noslide segn" id="seg${lowestUnused}s" type="number" min="0" max="${ledCount-1}" value="${ns}" oninput="updateLen(${lowestUnused})"></td>
				<td><input class="noslide segn" id="seg${lowestUnused}e" type="number" min="0" max="${ledCount-(cfg.comp.seglen?ns:0)}" value="${ledCount-(cfg.comp.seglen?ns:0)}" oninput="updateLen(${lowestUnused})"></td>
				<td><i class="icons e-icon cnf cnf-s" id="segc${lowestUnused}" onclick="setSeg(${lowestUnused});resetUtil();">&#xe390;</i></td>
			</tr>
		</table>
		<div class="h" id="seg${lowestUnused}len">${ledCount - ns} LEDs</div>
		<div class="c"><button class="btn btn-p" onclick="resetUtil()">Cancel</button></div>
	</div>
</div>`;
	gId('segutil').innerHTML = cn;
}

function resetUtil()
{
	gId('segutil').innerHTML = '<button class="btn btn-s btn-i" onclick="makeSeg()"><i class="icons btn-icon">&#xe18a;</i>Add segment</button><br>';
	for (var i=0; i<expanded.length; i++) if (expanded[i]) expand(i); // collapse all expanded elements
}

var plJson = {"0":{
	"ps": [0],
	"dur": [100],
	"transition": [-1],	//to be inited to default transition dur
	"repeat": 0,
	"r": false,
	"end": 0
}};

var plSelContent = "";
function makePlSel(arr) {
	plSelContent = "";
	for (var i = 0; i < arr.length; i++) {
		var n = arr[i][1].n ? arr[i][1].n : "Preset " + arr[i][0];
		if (arr[i][1].playlist && arr[i][1].playlist.ps) continue; //remove playlists, sub-playlists not yet supported
		plSelContent += `<option value=${arr[i][0]}>${n}</option>`
	}
}

function refreshPlE(p) {
	var plEDiv = gId(`ple${p}`);
	if (!plEDiv) return;
	var content = "";
	for (var i = 0; i < plJson[p].ps.length; i++) {
		content += makePlEntry(p,i);
	}
	content += `<div class="hrz"></div>`;
	plEDiv.innerHTML = content;
	var dels = plEDiv.getElementsByClassName("btn-pl-del");
	if (dels.length < 2 && p > 0) dels[0].style.display = "none";

	var sels = gId(`seg${p+100}`).getElementsByClassName("sel");
	for (var i of sels) {
		if (i.dataset.val) {
			if (parseInt(i.dataset.val) > 0) i.value = i.dataset.val;
			else plJson[p].ps[i.dataset.index] = parseInt(i.value);
		}
	}
}

//p: preset ID, i: ps index
function addPl(p,i) {
	plJson[p].ps.splice(i+1,0,0);
	plJson[p].dur.splice(i+1,0,plJson[p].dur[i]);
	plJson[p].transition.splice(i+1,0,plJson[p].transition[i]);
	refreshPlE(p);
}

function delPl(p,i) {
	if (plJson[p].ps.length < 2) {if (p == 0) resetPUtil(); return;}
	plJson[p].ps.splice(i,1);
	plJson[p].dur.splice(i,1);
	plJson[p].transition.splice(i,1);
	refreshPlE(p);
}

function plePs(p,i,field) {
	plJson[p].ps[i] = parseInt(field.value);
}

function pleDur(p,i,field) {
	if (field.validity.valid)
		plJson[p].dur[i] = Math.floor(field.value*10);
}

function pleTr(p,i,field) {
	if (field.validity.valid)
		plJson[p].transition[i] = Math.floor(field.value*10);
}

function plR(p) {
	var pl = plJson[p];
	pl.r = gId(`pl${p}rtgl`).checked;
	if (gId(`pl${p}rptgl`).checked) { //infinite
		pl.repeat = 0;
		delete pl.end;
		gId(`pl${p}o1`).style.display = "none";
	} else {
		pl.repeat = parseInt(gId(`pl${p}rp`).value);
		pl.end = parseInt(gId(`pl${p}selEnd`).value);
		gId(`pl${p}o1`).style.display = "block";
	}
}

function makeP(i,pl) {
	var content = "";
	if (pl) {
		var rep = plJson[i].repeat ? plJson[i].repeat : 0;
		content = 
`<div id="ple${i}" style="margin-top:10px;"></div><label class="check revchkl">Shuffle
	<input type="checkbox" id="pl${i}rtgl" onchange="plR(${i})" ${plJson[i].r||rep<0?"checked":""}>
	<span class="checkmark schk"></span>
</label>
<label class="check revchkl">Repeat indefinitely
	<input type="checkbox" id="pl${i}rptgl" onchange="plR(${i})" ${rep>0?"":"checked"}>
	<span class="checkmark schk"></span>
</label>
<div id="pl${i}o1" style="display:${rep>0?"block":"none"}">
<div class="c">Repeat <input class="noslide" type="number" id="pl${i}rp" oninput="plR(${i})" max=127 min=0 value=${rep>0?rep:1}> times</div>
<div class="sel">End preset:<br>
<select class="sel sel-ple" id="pl${i}selEnd" onchange="plR(${i})" data-val=${plJson[i].end?plJson[i].end:0}>
	<option value=0>None</option>
${plSelContent}
</select></div>
</div>
<div class="c"><button class="btn btn-i btn-p" onclick="testPl(${i}, this)"><i class='icons btn-icon'>&#xe139;</i>Test</button></div>`;
	} else
		content =
`<label class="check revchkl">
	Include brightness
	<input type="checkbox" id="p${i}ibtgl" checked>
	<span class="checkmark schk"></span>
</label>
<label class="check revchkl">
	Save segment bounds
	<input type="checkbox" id="p${i}sbtgl" checked>
	<span class="checkmark schk"></span>
</label>`;

	return `<input type="text" class="ptxt noslide" id="p${i}txt" autocomplete="off" maxlength=32 value="${(i>0)?pName(i):""}" placeholder="Enter name..."/><br>
<div class="c">Quick load label: <input type="text" class="stxt noslide" maxlength=2 value="${qlName(i)}" id="p${i}ql" autocomplete="off"/></div>
<div class="h">(leave empty for no Quick load button)</div>
<div ${pl&&i==0?"style='display:none'":""}>
<label class="check revchkl">
    ${pl?"Show playlist editor":(i>0)?"Overwrite with state":"Use current state"}
    <input type="checkbox" id="p${i}cstgl" onchange="tglCs(${i})" ${(i==0||pl)?"checked":""}>
    <span class="checkmark schk"></span>
  </label><br>
</div>
<div class="po2" id="p${i}o2">
    API command<br>
    <textarea class="noslide" id="p${i}api"></textarea>
</div>
<div class="po1" id="p${i}o1">
	${content}
</div>
<div class="c">Save to ID <input class="noslide" id="p${i}id" type="number" oninput="checkUsed(${i})" max=250 min=1 value=${(i>0)?i:getLowestUnusedP()}></div>
<div class="c">
	<button class="btn btn-i btn-p" onclick="saveP(${i},${pl})"><i class="icons btn-icon">&#xe390;</i>Save</button>
	${(i>0)?'<button class="btn btn-i btn-pl-del" id="p'+i+'del" onclick="delP('+i+')"><i class="icons btn-icon">&#xe037;</i>':'<button class="btn btn-p" onclick="resetPUtil()">Cancel'}</button>
</div>
<div class="pwarn ${(i>0)?"bp":""} c" id="p${i}warn"></div>
${(i>0)? ('<div class="h">ID ' +i+ '</div>'):""}`;
}

function makePUtil()
{
	gId('putil').innerHTML = `<div class="seg pres"><div class="segin expanded">${makeP(0)}</div></div>`;
	for (var i=0; i<expanded.length; i++) if (expanded[i]) expand(i); // collapse all expanded elements
}

function makePlEntry(p,i) {
  return `<div class="plentry">
  	<div class="hrz"></div>
	<table class="segt">
		<tr>
			<td width="80%" colspan=2>
			    <select class="sel sel-pl" onchange="plePs(${p},${i},this)" data-val="${plJson[p].ps[i]}" data-index="${i}">
				${plSelContent}
				</select>
			</td>
			<td><button class="btn btn-i btn-pl-add" onclick="addPl(${p},${i})"><i class="icons btn-icon">&#xe18a;</i></button></td>
		</tr>
		<tr>
			<td width="40%"><input class="noslide segn" type="number" placeholder="Duration" max=6553.0 min=0.2 step=0.1 oninput="pleDur(${p},${i},this)" value="${plJson[p].dur[i]/10.0}">s</td>
			<td width="40%"><input class="noslide segn" type="number" placeholder="Transition" max=65.0 min=0.0 step=0.1 oninput="pleTr(${p},${i},this)" value="${plJson[p].transition[i]/10.0}">s</td>
			<td><button class="btn btn-i btn-pl-del" onclick="delPl(${p},${i})"><i class="icons btn-icon">&#xe037;</i></button></div></td>
		</tr>
	</table>
</div>`;
}

function makePlUtil()
{
	if (pNum < 2) {
		showToast("You need at least 2 presets to make a playlist!"); //return;
	}
	if (plJson[0].transition[0] < 0) plJson[0].transition[0] = tr;
	gId('putil').innerHTML = `<div class="seg pres"><div class="segin expanded" id="seg100">${makeP(0,true)}</div></div>`;
	refreshPlE(0);
}

function resetPUtil()
{
	var cn = `<button class="btn btn-s btn-i" style="width:226px;" onclick="makePUtil()"><i class="icons btn-icon">&#xe18a;</i>New&nbsp;preset</button>`+
             `<button class="btn btn-i btn-xs" onclick="makePlUtil()"><i class="icons btn-icon">&#xe139;</i></button><br>`;
	gId('putil').innerHTML = cn;
}

function tglCs(i)
{
	var pss = gId(`p${i}cstgl`).checked;
	gId(`p${i}o1`).style.display = pss? "block" : "none";
	gId(`p${i}o2`).style.display = !pss? "block" : "none";
}

function selSegEx(s)
{
	var obj = {"seg":[]};
	for (let i=0; i<=lSeg; i++) obj.seg.push({"sel":(i==s)?true:false});
	requestJson(obj, false);
}

function selSeg(s)
{
	var sel = gId(`seg${s}sel`).checked;
	var obj = {"seg": {"id": s, "sel": sel}};
	requestJson(obj, false);
}

function setSeg(s)
{
	var name = gId(`seg${s}t`).value;
	var start = parseInt(gId(`seg${s}s`).value);
	var stop = parseInt(gId(`seg${s}e`).value);
	if (stop == 0) {delSeg(s); return;}
	var obj = {"seg": {"id": s, "n": name, "start": start, "stop": (cfg.comp.seglen?start:0)+stop}};
	if (gId(`seg${s}grp`))
	{
		var grp = parseInt(gId(`seg${s}grp`).value);
		var spc = parseInt(gId(`seg${s}spc`).value);
		var ofs = parseInt(gId(`seg${s}of` ).value);
		obj.seg.grp = grp;
		obj.seg.spc = spc;
		obj.seg.of  = ofs;
	}
	requestJson(obj, false);
}

function delSeg(s)
{
	if (segCount < 2) {
		showToast("You need to have multiple segments to delete one!");
		return;
	}
	expanded[s] = false;
	segCount--;
	var obj = {"seg": {"id": s, "stop": 0}};
	requestJson(obj, false);
}

function setRev(s)
{
	var rev = gId(`seg${s}rev`).checked;
	var obj = {"seg": {"id": s, "rev": rev}};
	requestJson(obj, false);
}

function setMi(s)
{
	var mi = gId(`seg${s}mi`).checked;
	var obj = {"seg": {"id": s, "mi": mi}};
	requestJson(obj, false);
}

function setSegPwr(s)
{
	var obj = {"seg": {"id": s, "on": !powered[s]}};
	requestJson(obj, false);
}

function setSegBri(s)
{
	var obj = {"seg": {"id": s, "bri": parseInt(gId(`seg${s}bri`).value)}};
	requestJson(obj, false);
}

function setX(ind = null)
{
	if (ind === null) {
		ind = parseInt(d.querySelector('#fxlist input[name="fx"]:checked').value);
	} else {
		d.querySelector(`#fxlist input[name="fx"][value="${ind}"]`).checked = true;
	}
	var selElement = d.querySelector('#fxlist .selected');
	if (selElement) selElement.classList.remove('selected');

	d.querySelector(`#fxlist .lstI[data-id="${ind}"]`).classList.add('selected');

	var obj = {"seg": {"fx": parseInt(ind)}};
	requestJson(obj, false, noWS);
}

function setPalette(paletteId = null)
{
	if (paletteId === null) {
		paletteId = parseInt(d.querySelector('#pallist input[name="palette"]:checked').value);
	} else {
		d.querySelector(`#pallist input[name="palette"][value="${paletteId}`).checked = true;
	}
<<<<<<< HEAD
	var selElement = d.querySelector('#selectPalette .selected');
	if (selElement) selElement.classList.remove('selected');

	d.querySelector(`#selectPalette .lstI[data-id="${paletteId}"]`).classList.add('selected');
=======
	var selElement = d.querySelector('#pallist .selected');
	if (selElement) {
		selElement.classList.remove('selected')
	}
	d.querySelector(`#pallist .lstI[data-id="${paletteId}"]`).classList.add('selected');
>>>>>>> 40c8fdbf
	var obj = {"seg": {"pal": paletteId}};
	requestJson(obj, false, noWS);
}

function setBri()
{
	var obj = {"bri": parseInt(gId('sliderBri').value)};
	obj.transition = parseInt(gId('tt').value*10);
	requestJson(obj, false, noWS);
}

function setSpeed()
{
	var obj = {"seg": {"sx": parseInt(gId('sliderSpeed').value)}};
	requestJson(obj, false, noWS);
}

function setIntensity()
{
	var obj = {"seg": {"ix": parseInt(gId('sliderIntensity').value)}};
	requestJson(obj, false, noWS);
}

function setLor(i)
{
	var obj = {"lor": i};
	requestJson(obj, false, noWS);
}

function setPreset(i)
{
	var obj = {"ps": i};
	showToast("Loading preset " + pName(i) +" (" + i + ")");
	requestJson(obj, false, noWS);
}

function saveP(i,pl)
{
	pI = parseInt(gId(`p${i}id`).value);
	if (!pI || pI < 1) pI = (i>0) ? i : getLowestUnusedP();
	pN = gId(`p${i}txt`).value;
	if (pN == "") pN = (pl?"Playlist ":"Preset ") + pI;
	var obj = {};
	if (!gId(`p${i}cstgl`).checked) {
		var raw = gId(`p${i}api`).value;
		try {
			obj = JSON.parse(raw);
		} catch (e) {
			obj.win = raw;
			if (raw.length < 2) {
				gId(`p${i}warn`).innerHTML = "&#9888; Please enter your API command first";
				return;
			} else if (raw.indexOf('{') > -1) {
				gId(`p${i}warn`).innerHTML = "&#9888; Syntax error in custom JSON API command";
				return;
			} else if (raw.indexOf("Please") == 0) {
        		gId(`p${i}warn`).innerHTML = "&#9888; Please refresh the page before modifying this preset";
				return;
			}
		}
		obj.o = true;
	} else {
		if (pl) {
			obj.playlist = plJson[i];
			obj.o = true;
		} else {
			obj.ib = gId(`p${i}ibtgl`).checked;
			obj.sb = gId(`p${i}sbtgl`).checked;
		}
	}

	obj.psave = pI; obj.n = pN;
	var pQN = gId(`p${i}ql`).value;
	if (pQN.length > 0) obj.ql = pQN;

	showToast("Saving " + pN +" (" + pI + ")");
	requestJson(obj, false, noWS);
	if (obj.o) {
		pJson[pI] = obj;
		delete pJson[pI].psave;
		delete pJson[pI].o;
		delete pJson[pI].v;
		delete pJson[pI].time;
	} else {
		pJson[pI] = {"n":pN, "win":"Please refresh the page to see this newly saved command."};
		if (obj.win) pJson[pI].win = obj.win;
		if (obj.ql)  pJson[pI].ql = obj.ql;
	}
	populatePresets();
	resetPUtil();
}

function testPl(i,bt) {
	if (bt.dataset.test == 1) {
		bt.dataset.test = 0;
		bt.innerHTML = "<i class='icons btn-icon'>&#xe139;</i>Test";
		stopPl();
		return;
	}
	bt.dataset.test = 1;
	bt.innerHTML = "<i class='icons btn-icon'>&#xe38f;</i>Stop";
	var obj = {};
	obj.playlist = plJson[i];
	requestJson(obj, false, noWS);
}

function stopPl() {
	requestJson({playlist:{}}, false, noWS)
}

function delP(i) {
	var bt = gId(`p${i}del`);
	if (bt.dataset.cnf == 1) {
		var obj = {"pdel": i};
		requestJson(obj, false, noWS);
		delete pJson[i];
		populatePresets();
	} else {
		bt.style.color = "#f00";
		bt.innerHTML = "<i class='icons btn-icon'>&#xe037;</i>Confirm delete";
		bt.dataset.cnf = 1;
	}
}

function selectSlot(b)
{
	csel = b;
	var cd = gId('csl').children;
	for (let i = 0; i < cd.length; i++) {
		cd[i].style.border="2px solid var(--c-e)";
		cd[i].style.margin="5px";
		cd[i].style.width="42px";
	}
	cd[csel].style.border="5px solid var(--c-e)";
	cd[csel].style.margin="2px";
	cd[csel].style.width="50px";
	cpick.color.set(cd[csel].style.backgroundColor);
	gId('sliderW').value = whites[csel];
	updateTrail(gId('sliderW'));
	updateHex();
	updateRgb();
	redrawPalPrev();
}

var lasth = 0;
function pC(col)
{
	if (col == "rnd") {
		col = {h: 0, s: 0, v: 100};
		col.s = Math.floor((Math.random() * 50) + 50);
		do {
			col.h = Math.floor(Math.random() * 360);
		} while (Math.abs(col.h - lasth) < 50);
		lasth = col.h;
	}
	cpick.color.set(col);
	setColor(0);
}

function updateRgb()
{
	var col = cpick.color.rgb;
	var s = gId('sliderR');
	s.value = col.r; updateTrail(s,1);
	s = gId('sliderG');
	s.value = col.g; updateTrail(s,2);
	s = gId('sliderB');
	s.value = col.b; updateTrail(s,3);
}

function updateHex()
{
	var str = cpick.color.hexString;
	str = str.substring(1);
	var w = whites[csel];
	if (w > 0) str += w.toString(16);
	gId('hexc').value = str;
	gId('hexcnf').style.backgroundColor = "var(--c-3)";
}

function hexEnter()
{
	gId('hexcnf').style.backgroundColor = "var(--c-6)";
	if(event.keyCode == 13) fromHex();
}

function fromHex()
{
	var str = gId('hexc').value;
	whites[csel] = parseInt(str.substring(6), 16);
	try {
		cpick.color.set("#" + str.substring(0,6));
	} catch (e) {
		cpick.color.set("#ffaa00");
	}
	if (isNaN(whites[csel])) whites[csel] = 0;
	setColor(2);
}

function fromRgb()
{
	var r = gId('sliderR').value;
	var g = gId('sliderG').value;
	var b = gId('sliderB').value;
	cpick.color.set(`rgb(${r},${g},${b})`);
	setColor(0);
}

function setColor(sr)
{
	var cd = gId('csl').children;
	if (sr == 1 && cd[csel].style.backgroundColor == 'rgb(0, 0, 0)') cpick.color.setChannel('hsv', 'v', 100);
	cd[csel].style.backgroundColor = cpick.color.rgbString;
	if (sr != 2) whites[csel] = gId('sliderW').value;
	var col = cpick.color.rgb;
	var obj = {"seg": {"col": [[col.r, col.g, col.b, whites[csel]],[],[]]}};
	if (csel == 1) {
		obj = {"seg": {"col": [[],[col.r, col.g, col.b, whites[csel]],[]]}};
	} else if (csel == 2) {
		obj = {"seg": {"col": [[],[],[col.r, col.g, col.b, whites[csel]]]}};
	}
	updateHex();
	updateRgb();
	obj.transition = parseInt(gId('tt').value*10);
	requestJson(obj, false, noWS);
}

var hc = 0;
setInterval(function(){if (!isInfo) return; hc+=18; if (hc>300) hc=0; if (hc>200)hc=306; if (hc==144) hc+=36; if (hc==108) hc+=18;
gId('heart').style.color = `hsl(${hc}, 100%, 50%)`;}, 910);

function openGH() { window.open("https://github.com/Aircoookie/WLED/wiki"); }

var cnfr = false;
function cnfReset()
{
	if (!cnfr) {
		var bt = gId('resetbtn');
		bt.style.color = "#f00";
		bt.innerHTML = "Confirm Reboot";
		cnfr = true; return;
	}
	window.location.href = "/reset";
}

var cnfrS = false;
function rSegs()
{
	var bt = gId('rsbtn');
	if (!cnfrS) {
		bt.style.color = "#f00";
		bt.innerHTML = "Confirm reset";
		cnfrS = true; return;
	}
	cnfrS = false;
	bt.style.color = "#fff";
	bt.innerHTML = "Reset segments";
	var obj = {"seg":[{"start":0,"stop":ledCount,"sel":true}]};
	for (let i=1; i<=lSeg; i++) obj.seg.push({"stop":0});
	requestJson(obj, false);
}

function loadPalettesData()
{
	if (palettesData) return;
	const lsKey = "wledPalx";
	var palettesDataJson = localStorage.getItem(lsKey);
	if (palettesDataJson) {
		try {
			palettesDataJson = JSON.parse(palettesDataJson);
			if (palettesDataJson && palettesDataJson.vid == lastinfo.vid) {
				palettesData = palettesDataJson.p;
				return;
			}
		} catch (e) {}
	}

	palettesData = {};
	getPalettesData(0, function() {
		localStorage.setItem(lsKey, JSON.stringify({
			p: palettesData,
			vid: lastinfo.vid
		}));
		redrawPalPrev();
	});
}

function getPalettesData(page, callback)
{
	var url = (loc?`http://${locip}`:'') + `/json/palx?page=${page}`;

	fetch(url, {
		method: 'get',
		headers: {
			"Content-type": "application/json; charset=UTF-8"
		}
	})
	.then(res => {
		if (!res.ok) showErrorToast();
		return res.json();
	})
	.then(json => {
		palettesData = Object.assign({}, palettesData, json.p);
		if (page < json.m) setTimeout(function() { getPalettesData(page + 1, callback); }, 50);
		else callback();
	})
	.catch(function(error) {
		showToast(error, true);
		console.log(error);
		presetError(false);
	});
}

function search(f,l=null)
{
	f.nextElementSibling.style.display=(f.value!=='')?'block':'none';
	if (!l) return;
	var el = gId(l).querySelectorAll('.lstI');
	for (i = 0; i < el.length; i++) {
		var it = el[i];
		var itT = it.querySelector('.lstIname').innerText.toUpperCase();
		it.style.display = itT.indexOf(f.value.toUpperCase())>-1?'':'none';
	}
}

function clean(c)
{
	c.style.display='none';
	var i=c.previousElementSibling;
	i.value='';
	i.focus();
	i.dispatchEvent(new Event('input'));
}

//make sure "dur" and "transition" are arrays with at least the length of "ps"
function formatArr(pl) {
	var l = pl.ps.length;
	if (!Array.isArray(pl.dur)) {
		var v = pl.dur;
		if (isNaN(v)) v = 100;
		pl.dur = [v];
	}
	var l2 = pl.dur.length;
	if (l2 < l)
	{
		for (var i = 0; i < l - l2; i++)
			pl.dur.push(pl.dur[l2-1]);
	}

	if (!Array.isArray(pl.transition)) {
		var v = pl.transition;
		if (isNaN(v)) v = tr;
		pl.transition = [v];
	}
	var l2 = pl.transition.length;
	if (l2 < l)
	{
		for (var i = 0; i < l - l2; i++)
			pl.transition.push(pl.transition[l2-1]);
	}
}

function expand(i,a)
{
	var seg = gId('seg' +i);
	if (!a) expanded[i] = !expanded[i];
	seg.style.display = (expanded[i]) ? "block":"none";
	gId('sege' +i).style.transform = (expanded[i]) ? "rotate(180deg)":"rotate(0deg)";

	if (expanded[i]) gId(i<100?'segutil':'putil').classList.remove("staytop");
	else gId(i<100?'segutil':'putil').classList.add("staytop");

	if (expanded[i]) seg.parentElement.scrollIntoView({
		behavior: 'smooth',
		block: 'start',
	});

	if (i < 100) return; //no preset, we are done

	var p = i-100;
	gId(`p${p}o`).style.background = (expanded[i] || p != currentPreset)?"var(--c-2)":"var(--c-6)";
	if (seg.innerHTML !== "") return;

	if (isPlaylist(p)) {
		plJson[p] = pJson[p].playlist;
		//make sure all keys are present in plJson[p]
		formatArr(plJson[p]);
		if (isNaN(plJson[p].repeat)) plJson[p].repeat = 0;
		if (!plJson[p].r) plJson[p].r = false;
		if (isNaN(plJson[p].end)) plJson[p].end = 0;

		seg.innerHTML = makeP(p,true);
		refreshPlE(p);
	} else {
		seg.innerHTML = makeP(p);
	}

	var papi = papiVal(p);
	gId(`p${p}api`).value = papi;
	if (papi.indexOf("Please") == 0) gId(`p${p}cstgl`).checked = true;
	tglCs(p);
}

function unfocusSliders()
{
	gId("sliderBri").blur();
	gId("sliderSpeed").blur();
	gId("sliderIntensity").blur();
}

//sliding UI
const _C = d.querySelector('.container'), N = 4;

let iSlide = 0, x0 = null, scrollS = 0, locked = false, w;

function unify(e) {	return e.changedTouches ? e.changedTouches[0] : e; }

function hasIroClass(classList)
{
	for (var i = 0; i < classList.length; i++) {
		var element = classList[i];
		if (element.startsWith('Iro')) return true;
	}
	return false;
}

function lock(e)
{
	if (pcMode) return;
	var l = e.target.classList;
	var pl = e.target.parentElement.classList;

	if (l.contains('noslide') || hasIroClass(l) || hasIroClass(pl)) return;

	x0 = unify(e).clientX;
	scrollS = gEBCN("tabcontent")[iSlide].scrollTop;

	_C.classList.toggle('smooth', !(locked = true));
}

function move(e)
{
	if(!locked || pcMode) return;
	var clientX = unify(e).clientX;
	var dx = clientX - x0;
	var s = Math.sign(dx);
	var f = +(s*dx/w).toFixed(2);

	if((clientX != 0) &&
		(iSlide > 0 || s < 0) && (iSlide < N - 1 || s > 0) &&
		f > 0.12 &&
		gEBCN("tabcontent")[iSlide].scrollTop == scrollS)
	{
		_C.style.setProperty('--i', iSlide -= s);
		f = 1 - f;
		updateTablinks(iSlide);
	}
	_C.style.setProperty('--f', f);
	_C.classList.toggle('smooth', !(locked = false));
	x0 = null;
}

function showNodes() {
	return (lastinfo.ndc > 0 && (w > 797 || (w > 539 && w < 720)));
}

function size()
{
	w = window.innerWidth;
	gId('buttonNodes').style.display = showNodes() ? "block":"none";
	var h = gId('top').clientHeight;
	sCol('--th', h + "px");
	sCol('--bh', gId('bot').clientHeight + "px");
	if (isLv) h -= 4;
	sCol('--tp', h + "px");
	togglePcMode();
}

function togglePcMode(fromB = false)
{
	if (fromB) {
		pcModeA = !pcModeA;
		localStorage.setItem('pcm', pcModeA);
		pcMode = pcModeA;
	}
	if (w < 1250 && !pcMode) return;
	if (!fromB && ((w < 1250 && lastw < 1250) || (w >= 1250 && lastw >= 1250))) return;
	openTab(0, true);
	if (w < 1250) {pcMode = false;}
	else if (pcModeA && !fromB) pcMode = pcModeA;
	updateTablinks(0);
	gId('buttonPcm').className = (pcMode) ? "active":"";
	gId('bot').style.height = (pcMode && !cfg.comp.pcmbot) ? "0":"auto";
	sCol('--bh', gId('bot').clientHeight + "px");
	_C.style.width = (pcMode)?'100%':'400%';
	lastw = w;
}

function isObject(item)
{
	return (item && typeof item === 'object' && !Array.isArray(item));
}

function mergeDeep(target, ...sources)
{
	if (!sources.length) return target;
	const source = sources.shift();

	if (isObject(target) && isObject(source)) {
		for (const key in source) {
			if (isObject(source[key])) {
				if (!target[key]) Object.assign(target, { [key]: {} });
				mergeDeep(target[key], source[key]);
			} else {
				Object.assign(target, { [key]: source[key] });
			}
		}
	}
	return mergeDeep(target, ...sources);
}

size();
_C.style.setProperty('--n', N);

window.addEventListener('resize', size, false);

_C.addEventListener('mousedown', lock, false);
_C.addEventListener('touchstart', lock, false);

_C.addEventListener('mouseout', move, false);
_C.addEventListener('mouseup', move, false);
_C.addEventListener('touchend', move, false);<|MERGE_RESOLUTION|>--- conflicted
+++ resolved
@@ -16,21 +16,18 @@
 var segCount = 0, ledCount = 0, lowestUnused = 0, maxSeg = 0, lSeg = 0;
 var pcMode = false, pcModeA = false, lastw = 0;
 var tr = 7;
-var pNum = 0;
 var d = document;
 const ranges = RangeTouch.setup('input[type="range"]', {});
 var palettesData;
 var pJson = {}, eJson = {}, lJson = {};
-var pN = "", pI = 0;
+var pN = "", pI = 0, pNum = 0;
 var pmt = 1, pmtLS = 0, pmtLast = 0;
 var lastinfo = {};
-var ws, useWs = false;
-var fxlist = d.getElementById('fxlist'), pallist = d.getElementById('pallist');
+var ws, noWS = false;
 var cfg = {
 	theme:{base:"dark", bg:{url:""}, alpha:{bg:0.6,tab:0.8}, color:{bg:""}},
 	comp :{colors:{picker: true, rgb: false, quick: true, hex: false}, labels:true, pcmbot:false, pid:true, seglen:false}
 };
-var myWS, noWS = false;
 
 var cpick = new iro.ColorPicker("#picker", {
 	width: 260,
@@ -259,16 +256,6 @@
 		sl.addEventListener('touchstart', toggleBubble);
 		sl.addEventListener('touchend', toggleBubble);
 	}
-
-	// Create UI update WS handler
-	myWS = new WebSocket('ws://'+(loc?locip:window.location.hostname)+'/ws');
-//    myWS.onopen = function () {
-//		myWS.send("{'v':true}");
-//	}
-	myWS.onmessage = function(event) {
-		var json = JSON.parse(event.data);
-		if (handleJson(json.state)) updateUI(true);
-	}
 }
 
 function updateTablinks(tabI)
@@ -559,6 +546,7 @@
 		return res.json();
 	})
 	.then(json => {
+		clearErrorToast();
 		lastinfo = json;
 		var name = json.name;
 		gId('namelabel').innerHTML = name;
@@ -571,8 +559,11 @@
 		syncTglRecv = json.str;
 		maxSeg = json.leds.maxseg;
 		pmt = json.fs.pmt;
-		gId('buttonNodes').style.display = showNodes() ? "block":"none";
+		showNodes();
 		populateInfo(json);
+		// Create UI update WS handler
+		if (!ws && json.ws > -1) setTimeout(makeWS,1000);
+		reqsLegal = true;
 		if (callback) callback();
 	})
 	.catch(function (error) {
@@ -795,11 +786,7 @@
 		);
 	}
 
-<<<<<<< HEAD
 	gId('fxlist').innerHTML=html;
-=======
-	fxlist.innerHTML=html;
->>>>>>> 40c8fdbf
 }
 
 function populatePalettes()
@@ -819,10 +806,10 @@
 		"name": "Default",
 	});
 
-	var paletteHtml = "";
+	var html = "";
 	for (let i = 0; i < palettes.length; i++) {
 		let previewCss = genPalPrevCss(palettes[i].id);
-		paletteHtml += generateListItemHtml(
+		html += generateListItemHtml(
 			'palette',
 		    palettes[i].id,
             palettes[i].name,
@@ -831,11 +818,7 @@
         );
 	}
 
-<<<<<<< HEAD
-	gId('selectPalette').innerHTML=paletteHtml;
-=======
-	pallist.innerHTML=html;
->>>>>>> 40c8fdbf
+	gId('pallist').innerHTML=html;
 }
 
 function redrawPalPrev()
@@ -909,10 +892,10 @@
 
 function generateListItemHtml(listName, id, name, clickAction, extraHtml = '')
 {
-    return `<div class="lstI${id==0?' sticky':''}" data-id="${id}">
+    return `<div class="lstI${id==0?' sticky':''}" data-id="${id}" onClick="${clickAction}()">
 	<label class="radio schkl">
 		&nbsp;
-		<input type="radio" value="${id}" name="${listName}" onChange="${clickAction}()">
+		<input type="radio" value="${id}" name="${listName}">
 		<span class="radiomark schk"></span>
 	</label>
 	<div class="lstIcontent" onClick="${clickAction}(${id})">
@@ -930,7 +913,7 @@
 	var max = e.hasAttribute('max') ? e.attributes.max.value : 255;
 	var perc = e.value * 100 / max;
 	perc = parseInt(perc);
-  if (perc < 50) perc += 2;
+	if (perc < 50) perc += 2;
 	var scol;
 	switch (slidercol) {
 		case 1: scol = "#f00"; break;
@@ -1004,12 +987,12 @@
 
 function updateUI(scrollto=false)
 {
-	noWS = (!myWS || myWS.readyState === WebSocket.CLOSED);
+	noWS = (!ws || ws.readyState === WebSocket.CLOSED);
 
 	gId('buttonPower').className = (isOn) ? "active":"";
 	gId('buttonNl').className = (nlA) ? "active":"";
 	gId('buttonSync').className = (syncSend) ? "active":"";
-	gId('buttonNodes').style.display = showNodes() ? "block":"none";
+	showNodes();
 
 	updateSelectedPalette(scrollto);
 	updateSelectedFx(scrollto);
@@ -1027,7 +1010,7 @@
 
 function updateSelectedPalette(scrollto=false)
 {
-	var parent = gId('selectPalette');
+	var parent = gId('pallist');
 	var selPaletteInput = parent.querySelector(`input[name="palette"][value="${selectedPal}"]`);
 	if (selPaletteInput) selPaletteInput.checked = true;
 
@@ -1041,7 +1024,6 @@
 function updateSelectedFx(scrollto=false)
 {
 	var parent = gId('fxlist');
-
 	var selEffectInput = parent.querySelector(`input[name="fx"][value="${selectedFx}"]`);
 	if (selEffectInput) selEffectInput.checked = true;
 
@@ -1066,8 +1048,34 @@
 	return a[1].n.localeCompare(b[1].n,undefined, {numeric: true});
 }
 
-<<<<<<< HEAD
-function handleJson(s)
+function makeWS() {
+	if (ws) return;
+	ws = new WebSocket('ws://'+(loc?locip:window.location.hostname)+'/ws');
+	ws.onmessage = function(event) {
+		clearTimeout(jsonTimeout);
+		jsonTimeout = null;
+		clearErrorToast();
+	  	gId('connind').style.backgroundColor = "#079";
+		var json = JSON.parse(event.data);
+		var info = json.info;
+		if (info) {
+			lastinfo = info;
+			showNodes();
+			if (isInfo) {
+				populateInfo(info);
+			}
+		}
+		var s = json.state ? json.state : json;
+		displayRover(info, s);
+		readState(s);
+	};
+	ws.onclose = function(event) {
+		gId('connind').style.backgroundColor = "#831";
+		ws = null;
+	}
+}
+
+function readState(s,command=false)
 {
 	if (!s) return false;
 
@@ -1088,123 +1096,12 @@
 		if(s.seg[i].sel) {selc = ind; break;} ind++;
 	}
 	var i=s.seg[selc];
-	if (!i) return false; // no segments!
-=======
-function makeWS() {
-  if (ws) return;
-  ws = new WebSocket('ws://'+(loc?locip:window.location.hostname)+'/ws');
-  ws.onmessage = function(event) {
-    clearTimeout(jsonTimeout);
-		jsonTimeout = null;
-		clearErrorToast();
-    d.getElementById('connind').style.backgroundColor = "#079";
-		var json = JSON.parse(event.data);
-    var info = json.info;
-    d.getElementById('buttonNodes').style.display = (info.ndc > 0 && window.innerWidth > 770) ? "block":"none";
-    lastinfo = info;
-    if (isInfo) {
-      populateInfo(info);
-    }
-    s = json.state;
-    displayRover(info, s);
-		readState(json.state);
-	};
-  ws.onclose = function(event) {
-    d.getElementById('connind').style.backgroundColor = "#831";
-  }
-}
-
-function readState(s,command=false) {
-  isOn = s.on;
-  d.getElementById('sliderBri').value= s.bri;
-  nlA = s.nl.on;
-  nlDur = s.nl.dur;
-  nlTar = s.nl.tbri;
-  nlMode = s.nl.mode;
-  syncSend = s.udpn.send;
-  currentPreset = s.ps;
-  tr = s.transition;
-  d.getElementById('tt').value = tr/10;
-
-  var selc=0; var ind=0;
-  populateSegments(s);
-  for (let i = 0; i < (s.seg||[]).length; i++)
-  {
-    if(s.seg[i].sel) {selc = ind; break;} ind++;
-  }
-  var i=s.seg[selc];
-  if (!i) {
-    showToast('No Segments!', true);
-    updateUI();
-    return;
-  }
+	if (!i) {
+		showToast('No Segments!', true);
+		updateUI();
+		return;
+	}
   
-  selColors = i.col;
-  var cd = d.getElementById('csl').children;
-  for (let e = 2; e >= 0; e--)
-  {
-    cd[e].style.backgroundColor = "rgb(" + i.col[e][0] + "," + i.col[e][1] + "," + i.col[e][2] + ")";
-    if (isRgbw) whites[e] = parseInt(i.col[e][3]);
-    selectSlot(csel);
-  }
-  d.getElementById('sliderSpeed').value = whites[csel];
-
-  d.getElementById('sliderSpeed').value = i.sx;
-  d.getElementById('sliderIntensity').value = i.ix;
-
-  // Effects
-  var selFx = fxlist.querySelector(`input[name="fx"][value="${i.fx}"]`);
-  if (selFx) selFx.checked = true;
-  else location.reload(); //effect list is gone (e.g. if restoring tab). Reload.
-
-  var selElement = fxlist.querySelector('.selected');
-  if (selElement) {
-    selElement.classList.remove('selected')
-  }
-  var selectedEffect = fxlist.querySelector(`.lstI[data-id="${i.fx}"]`);
-  selectedEffect.classList.add('selected');
-  selectedFx = i.fx;
-
-  // Palettes
-  pallist.querySelector(`input[name="palette"][value="${i.pal}"]`).checked = true;
-  selElement = pallist.querySelector('.selected');
-  if (selElement) {
-    selElement.classList.remove('selected')
-  }
-  pallist.querySelector(`.lstI[data-id="${i.pal}"]`).classList.add('selected');
-
-  if (!command) {
-    selectedEffect.scrollIntoView({
-      behavior: 'smooth',
-      block: 'nearest',
-    });
-  }
-
-  if (s.error && s.error != 0) {
-    var errstr = "";
-    switch (s.error) {
-      case 10:
-        errstr = "Could not mount filesystem!";
-        break;
-      case 11:
-        errstr = "Not enough space to save preset!";
-        break;
-      case 12:
-        errstr = "Preset not found.";
-        break;
-      case 19:
-        errstr = "A filesystem error has occured.";
-        break;
-      }
-    showToast('Error ' + s.error + ": " + errstr, true);
-  }
-  updateUI();
-}
-
-var jsonTimeout;
-var reqsLegal = false;
->>>>>>> 40c8fdbf
-
 	selColors = i.col;
 	var cd = gId('csl').children;
 	for (let e = cd.length-1; e >= 0; e--)
@@ -1231,33 +1128,41 @@
 	gId('sliderSpeed').value = i.sx;
 	gId('sliderIntensity').value = i.ix;
 
+	if (s.error && s.error != 0) {
+	  var errstr = "";
+	  switch (s.error) {
+		case 10:
+		  errstr = "Could not mount filesystem!";
+		  break;
+		case 11:
+		  errstr = "Not enough space to save preset!";
+		  break;
+		case 12:
+		  errstr = "Preset not found.";
+		  break;
+		case 19:
+		  errstr = "A filesystem error has occured.";
+		  break;
+		}
+	  showToast('Error ' + s.error + ": " + errstr, true);
+	}
+
 	selectedPal = i.pal;
 	selectedFx = i.fx;
-
-	//if (!gId('fxlist').querySelector(`input[name="fx"][value="${i.fx}"]`)) location.reload(); //effect list is gone (e.g. if restoring tab). Reload.
-
-	displayRover(lastinfo, s);
-	clearErrorToast();
-
-	return true;
+	updateUI(true);
 }
 
 var jsonTimeout;
+var reqsLegal = false;
+
 function requestJson(command, rinfo = true, verbose = true, callback = null)
 {
 	gId('connind').style.backgroundColor = "#a90";
+	if (command && !reqsLegal) return; //stop post requests from chrome onchange event on page restore
 	lastUpdate = new Date();
 	if (!jsonTimeout) jsonTimeout = setTimeout(showErrorToast, 3000);
 	var req = null;
-<<<<<<< HEAD
 	var url = (loc?`http://${locip}`:'') + (rinfo ? '/json/si': (command ? '/json/state':'/json/si'));
-=======
-
-	var url = rinfo ? '/json/si': (command ? '/json/state':'/json');
-	if (loc) {
-		url = `http://${locip}${url}`;
-	}
->>>>>>> 40c8fdbf
 
 	var type = command ? 'post':'get';
 	if (command)
@@ -1266,18 +1171,13 @@
 		command.time = Math.floor(Date.now() / 1000);
 		req = JSON.stringify(command);
 	}
-<<<<<<< HEAD
+
+	if ((command || rinfo) && ws && ws.readyState === WebSocket.OPEN) {
+		ws.send(req?req:'{"v":true}');
+		return;
+	}
+
 	fetch(url, {
-=======
-
-  if ((command || rinfo) && ws && ws.readyState === WebSocket.OPEN) {
-    ws.send(req?req:'{"v":true}');
-    return;
-  }
-
-	fetch
-	(url, {
->>>>>>> 40c8fdbf
 		method: type,
 		headers: {
 			"Content-type": "application/json; charset=UTF-8"
@@ -1298,83 +1198,10 @@
 			if (callback) callback();
 			return;
 		}
-<<<<<<< HEAD
 		var s = json.state ? json.state : json;
-		if (!handleJson(s)) {
-			showToast('No Segments!', true);
-			updateUI(false);
-			if (callback) callback();
-			return;
-		}
-
-		if (s.error && s.error != 0) {
-      		var errstr = "";
-      		switch (s.error) {
-				case 10: errstr = "Could not mount filesystem!"; break;
-				case 11: errstr = "Not enough space to save preset!"; break;
-				case 12: errstr = "The requested preset does not exist."; break;
-				case 19: errstr = "A filesystem error has occured."; break;
-      		}
-      		showToast('Error ' + s.error + ": " + errstr, true);
-    	}
-        updateUI(true);
+		readState(s);
+		reqsLegal = true;
 		if (callback) callback();
-=======
-		var s = json;
-		
-		if (!command || rinfo) { //we have info object
-			if (!rinfo) { //entire JSON (on load)
-				pmt = json.info.fs.pmt;
-				if (pmt != pmtLS || pmt == 0) {
-					setTimeout(loadPresets,99);
-				}
-				else {
-					populatePresets(true);
-				}
-				pmtLast = pmt;
-
-				populateEffects(json.effects);
-				populatePalettes(json.palettes);
-        reqsLegal = true;
-			}
-
-			var info = json.info;
-			var name = info.name;
-			d.getElementById('namelabel').innerHTML = name;
-			if (name === "Dinnerbone") {
-				d.documentElement.style.transform = "rotate(180deg)";
-			}
-			if (info.live) {
-				name = "(Live) " + name;
-			}
-			if (loc) {
-				name = "(L) " + name;
-			}
-			d.title = name;
-			isRgbw = info.leds.wv;
-			ledCount = info.leds.count;
-			syncTglRecv = info.str;
-      maxSeg = info.leds.maxseg;
-			pmt = info.fs.pmt;
-      if (!ws && info.ws > -1) setTimeout(makeWS,1000);
-
-			if (!command && pmt != pmtLast) {
-				setTimeout(loadPresets,99);
-			}
-			pmtLast = pmt;
-      d.getElementById('buttonNodes').style.display = (info.ndc > 0 && window.innerWidth > 770) ? "block":"none";
-			lastinfo = info;
-			if (isInfo) {
-				populateInfo(info);
-			}
-			s = json.state;
-			displayRover(info, s);
-
-      if (!rinfo) loadPalettesData();
-		}
-
-    readState(s,command);
->>>>>>> 40c8fdbf
 	})
 	.catch(function (error) {
 		showToast(error, true);
@@ -1394,17 +1221,12 @@
 function toggleNl()
 {
 	nlA = !nlA;
-<<<<<<< HEAD
-	if (nlA) showToast(`Timer active. Your light will turn ${nlTar > 0 ? "on":"off"} ${nlFade ? "over":"after"} ${nlDur} minutes.`);
-	else showToast('Timer deactivated.');
-=======
 	if (nlA)
 	{
 		showToast(`Timer active. Your light will turn ${nlTar > 0 ? "on":"off"} ${nlMode ? "over":"after"} ${nlDur} minutes.`);
 	} else {
 		showToast('Timer deactivated.');
 	}
->>>>>>> 40c8fdbf
 	var obj = {"nl": {"on": nlA}};
 	requestJson(obj, false);
 }
@@ -1503,7 +1325,7 @@
 function refreshPlE(p) {
 	var plEDiv = gId(`ple${p}`);
 	if (!plEDiv) return;
-	var content = "";
+	var content = "<div class=\"c\">Playlist entries</div>";
 	for (var i = 0; i < plJson[p].ps.length; i++) {
 		content += makePlEntry(p,i);
 	}
@@ -1620,7 +1442,7 @@
 <div class="c">Save to ID <input class="noslide" id="p${i}id" type="number" oninput="checkUsed(${i})" max=250 min=1 value=${(i>0)?i:getLowestUnusedP()}></div>
 <div class="c">
 	<button class="btn btn-i btn-p" onclick="saveP(${i},${pl})"><i class="icons btn-icon">&#xe390;</i>Save</button>
-	${(i>0)?'<button class="btn btn-i btn-pl-del" id="p'+i+'del" onclick="delP('+i+')"><i class="icons btn-icon">&#xe037;</i>':'<button class="btn btn-p" onclick="resetPUtil()">Cancel'}</button>
+	${(i>0)?'<button class="btn btn-i btn-pl-del" id="p'+i+'del" onclick="delP('+i+')"><i class="icons btn-icon">&#xe037;</i>Delete':'<button class="btn btn-p" onclick="resetPUtil()">Cancel'}</button>
 </div>
 <div class="pwarn ${(i>0)?"bp":""} c" id="p${i}warn"></div>
 ${(i>0)? ('<div class="h">ID ' +i+ '</div>'):""}`;
@@ -1645,6 +1467,11 @@
 			<td><button class="btn btn-i btn-pl-add" onclick="addPl(${p},${i})"><i class="icons btn-icon">&#xe18a;</i></button></td>
 		</tr>
 		<tr>
+			<td class="h">Duration</td>
+			<td class="h">Transition</td>
+			<td class="h">#${i+1}</td>
+		</tr>
+		<tr>
 			<td width="40%"><input class="noslide segn" type="number" placeholder="Duration" max=6553.0 min=0.2 step=0.1 oninput="pleDur(${p},${i},this)" value="${plJson[p].dur[i]/10.0}">s</td>
 			<td width="40%"><input class="noslide segn" type="number" placeholder="Transition" max=65.0 min=0.0 step=0.1 oninput="pleTr(${p},${i},this)" value="${plJson[p].transition[i]/10.0}">s</td>
 			<td><button class="btn btn-i btn-pl-del" onclick="delPl(${p},${i})"><i class="icons btn-icon">&#xe037;</i></button></div></td>
@@ -1771,18 +1598,11 @@
 	} else {
 		d.querySelector(`#pallist input[name="palette"][value="${paletteId}`).checked = true;
 	}
-<<<<<<< HEAD
-	var selElement = d.querySelector('#selectPalette .selected');
-	if (selElement) selElement.classList.remove('selected');
-
-	d.querySelector(`#selectPalette .lstI[data-id="${paletteId}"]`).classList.add('selected');
-=======
 	var selElement = d.querySelector('#pallist .selected');
 	if (selElement) {
 		selElement.classList.remove('selected')
 	}
 	d.querySelector(`#pallist .lstI[data-id="${paletteId}"]`).classList.add('selected');
->>>>>>> 40c8fdbf
 	var obj = {"seg": {"pal": paletteId}};
 	requestJson(obj, false, noWS);
 }
@@ -2246,13 +2066,13 @@
 }
 
 function showNodes() {
-	return (lastinfo.ndc > 0 && (w > 797 || (w > 539 && w < 720)));
+	gId('buttonNodes').style.display = (lastinfo.ndc > 0 && (w > 797 || (w > 539 && w < 720))) ? "block":"none";
 }
 
 function size()
 {
 	w = window.innerWidth;
-	gId('buttonNodes').style.display = showNodes() ? "block":"none";
+	showNodes();
 	var h = gId('top').clientHeight;
 	sCol('--th', h + "px");
 	sCol('--bh', gId('bot').clientHeight + "px");
