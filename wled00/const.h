#ifndef WLED_CONST_H
#define WLED_CONST_H

/*
 * Readability defines and their associated numerical values + compile-time constants
 */

//Defaults
#define DEFAULT_CLIENT_SSID "Your_Network"
#define DEFAULT_AP_PASS     "wled1234"
#define DEFAULT_OTA_PASS    "wledota"

//increase if you need more
#ifndef WLED_MAX_USERMODS
  #ifdef ESP8266
    #define WLED_MAX_USERMODS 4
  #else
    #define WLED_MAX_USERMODS 6
  #endif
#endif

#ifndef WLED_MAX_BUSSES
  #ifdef ESP8266
    #define WLED_MAX_BUSSES 3
  #else
    #ifdef CONFIG_IDF_TARGET_ESP32S2
      #define WLED_MAX_BUSSES 5
    #else
      #define WLED_MAX_BUSSES 10
    #endif
  #endif
#endif

#ifndef WLED_MAX_BUTTONS
  #ifdef ESP8266
    #define WLED_MAX_BUTTONS 2
  #else
    #define WLED_MAX_BUTTONS 4
  #endif
#endif

//Usermod IDs
<<<<<<< HEAD
#define USERMOD_ID_RESERVED               0     //Unused. Might indicate no usermod present
#define USERMOD_ID_UNSPECIFIED            1     //Default value for a general user mod that does not specify a custom ID
#define USERMOD_ID_EXAMPLE                2     //Usermod "usermod_v2_example.h"
#define USERMOD_ID_TEMPERATURE            3     //Usermod "usermod_temperature.h"
#define USERMOD_ID_FIXNETSERVICES         4     //Usermod "usermod_Fix_unreachable_netservices.h"
#define USERMOD_ID_PIRSWITCH              5     //Usermod "usermod_PIR_sensor_switch.h"
#define USERMOD_ID_IMU                    6     //Usermod "usermod_mpu6050_imu.h"
#define USERMOD_ID_FOUR_LINE_DISP         7     //Usermod "usermod_v2_four_line_display.h 
#define USERMOD_ID_ROTARY_ENC_UI          8     //Usermod "usermod_v2_rotary_encoder_ui.h"
#define USERMOD_ID_AUTO_SAVE              9     //Usermod "usermod_v2_auto_save.h"
#define USERMOD_ID_DHT                   10     //Usermod "usermod_dht.h"
#define USERMOD_ID_MODE_SORT             11     //Usermod "usermod_v2_mode_sort.h"
#define USERMOD_ID_VL53L0X               12     //Usermod "usermod_vl53l0x_gestures.h"
#define USERMOD_ID_MULTI_RELAY           13     //Usermod "usermod_multi_relay.h"
#define USERMOD_ID_ANIMATED_STAIRCASE    14     //Usermod "Animated_Staircase.h"
=======
#define USERMOD_ID_RESERVED       0            //Unused. Might indicate no usermod present
#define USERMOD_ID_UNSPECIFIED    1            //Default value for a general user mod that does not specify a custom ID
#define USERMOD_ID_EXAMPLE        2            //Usermod "usermod_v2_example.h"
#define USERMOD_ID_TEMPERATURE    3            //Usermod "usermod_temperature.h"
#define USERMOD_ID_FIXNETSERVICES 4            //Usermod "usermod_Fix_unreachable_netservices.h"
#define USERMOD_ID_PIRSWITCH      5            //Usermod "usermod_PIR_sensor_switch.h"
#define USERMOD_ID_IMU            6            //Usermod "usermod_mpu6050_imu.h"
#define USERMOD_ID_FOUR_LINE_DISP 7            //Usermod "usermod_v2_four_line_display.h 
#define USERMOD_ID_ROTARY_ENC_UI  8            //Usermod "usermod_v2_rotary_encoder_ui.h"
#define USERMOD_ID_AUTO_SAVE      9            //Usermod "usermod_v2_auto_save.h"
#define USERMOD_ID_DHT           10            //Usermod "usermod_dht.h"
#define USERMOD_ID_MODE_SORT     11            //Usermod "usermod_v2_mode_sort.h"
#define USERMOD_ID_VL53L0X       12            //Usermod "usermod_vl53l0x_gestures.h"
#define USERMOD_ID_RTC           13            //Usermod "usermod_rtc.h"
#define USERMOD_ID_ELEKSTUBE_IPS 14            //Usermod "usermod_elekstube_ips.h"
#define USERMOD_ID_MULTI_RELAY  101            //Usermod "usermod_multi_relay.h"
#define USERMOD_ID_ANIMATED_STAIRCASE 102      //Usermod "Animated_Staircase.h"
>>>>>>> 306cea60

//Access point behavior
#define AP_BEHAVIOR_BOOT_NO_CONN          0     //Open AP when no connection after boot
#define AP_BEHAVIOR_NO_CONN               1     //Open when no connection (either after boot or if connection is lost)
#define AP_BEHAVIOR_ALWAYS                2     //Always open
#define AP_BEHAVIOR_BUTTON_ONLY           3     //Only when button pressed for 6 sec

//Notifier callMode 
#define NOTIFIER_CALL_MODE_INIT           0     //no updates on init, can be used to disable updates
#define NOTIFIER_CALL_MODE_DIRECT_CHANGE  1
#define NOTIFIER_CALL_MODE_BUTTON         2
#define NOTIFIER_CALL_MODE_NOTIFICATION   3
#define NOTIFIER_CALL_MODE_NIGHTLIGHT     4
#define NOTIFIER_CALL_MODE_NO_NOTIFY      5
#define NOTIFIER_CALL_MODE_FX_CHANGED     6     //no longer used
#define NOTIFIER_CALL_MODE_HUE            7
#define NOTIFIER_CALL_MODE_PRESET_CYCLE   8
#define NOTIFIER_CALL_MODE_BLYNK          9
#define NOTIFIER_CALL_MODE_ALEXA         10

//RGB to RGBW conversion mode
#define RGBW_MODE_MANUAL_ONLY     0            //No automatic white channel calculation. Manual white channel slider
#define RGBW_MODE_AUTO_BRIGHTER   1            //New algorithm. Adds as much white as the darkest RGBW channel
#define RGBW_MODE_AUTO_ACCURATE   2            //New algorithm. Adds as much white as the darkest RGBW channel and subtracts this amount from each RGB channel
#define RGBW_MODE_DUAL            3            //Manual slider + auto calculation. Automatically calculates only if manual slider is set to off (0)  
#define RGBW_MODE_LEGACY          4            //Old floating algorithm. Too slow for realtime and palette support

//realtime modes
#define REALTIME_MODE_INACTIVE    0
#define REALTIME_MODE_GENERIC     1
#define REALTIME_MODE_UDP         2
#define REALTIME_MODE_HYPERION    3
#define REALTIME_MODE_E131        4
#define REALTIME_MODE_ADALIGHT    5
#define REALTIME_MODE_ARTNET      6
#define REALTIME_MODE_TPM2NET     7
#define REALTIME_MODE_DDP         8

//realtime override modes
#define REALTIME_OVERRIDE_NONE    0
#define REALTIME_OVERRIDE_ONCE    1
#define REALTIME_OVERRIDE_ALWAYS  2

//E1.31 DMX modes
#define DMX_MODE_DISABLED         0            //not used
#define DMX_MODE_SINGLE_RGB       1            //all LEDs same RGB color (3 channels)
#define DMX_MODE_SINGLE_DRGB      2            //all LEDs same RGB color and master dimmer (4 channels)
#define DMX_MODE_EFFECT           3            //trigger standalone effects of WLED (11 channels)
#define DMX_MODE_MULTIPLE_RGB     4            //every LED is addressed with its own RGB (ledCount * 3 channels)
#define DMX_MODE_MULTIPLE_DRGB    5            //every LED is addressed with its own RGB and share a master dimmer (ledCount * 3 + 1 channels)
#define DMX_MODE_MULTIPLE_RGBW    6            //every LED is addressed with its own RGBW (ledCount * 4 channels)

//Light capability byte (unused) 0bRRCCTTTT
//bits 0/1/2/3: specifies a type of LED driver. A single "driver" may have different chip models but must have the same protocol/behavior
//bits 4/5: specifies the class of LED driver - 0b00 (dec. 0-15)  unconfigured/reserved
//                                            - 0b01 (dec. 16-31) digital (data pin only)
//                                            - 0b10 (dec. 32-47) analog (PWM)
//                                            - 0b11 (dec. 48-63) digital (data + clock / SPI)
//bits 6/7 are reserved and set to 0b00

#define TYPE_NONE                 0            //light is not configured
#define TYPE_RESERVED             1            //unused. Might indicate a "virtual" light
//Digital types (data pin only) (16-31)
#define TYPE_WS2812_1CH          20            //white-only chips
#define TYPE_WS2812_WWA          21            //amber + warm + cold white
#define TYPE_WS2812_RGB          22
#define TYPE_GS8608              23            //same driver as WS2812, but will require signal 2x per second (else displays test pattern)
#define TYPE_WS2811_400KHZ       24            //half-speed WS2812 protocol, used by very old WS2811 units
#define TYPE_SK6812_RGBW         30
#define TYPE_TM1814              31
//"Analog" types (PWM) (32-47)
#define TYPE_ONOFF               40            //binary output (relays etc.)
#define TYPE_ANALOG_1CH          41            //single channel PWM. Uses value of brightest RGBW channel
#define TYPE_ANALOG_2CH          42            //analog WW + CW
#define TYPE_ANALOG_3CH          43            //analog RGB
#define TYPE_ANALOG_4CH          44            //analog RGBW
#define TYPE_ANALOG_5CH          45            //analog RGB + WW + CW
//Digital types (data + clock / SPI) (48-63)
#define TYPE_WS2801              50
#define TYPE_APA102              51
#define TYPE_LPD8806             52
#define TYPE_P9813               53

#define IS_DIGITAL(t) ((t) & 0x10) //digital are 16-31 and 48-63
#define IS_PWM(t)     ((t) > 40 && (t) < 46)
#define NUM_PWM_PINS(t) ((t) - 40) //for analog PWM 41-45 only
#define IS_2PIN(t)      ((t) > 47)

//Color orders
#define COL_ORDER_GRB             0           //GRB(w),defaut
#define COL_ORDER_RGB             1           //common for WS2811
#define COL_ORDER_BRG             2
#define COL_ORDER_RBG             3
#define COL_ORDER_BGR             4
#define COL_ORDER_GBR             5


//Button type
#define BTN_TYPE_NONE             0
#define BTN_TYPE_RESERVED         1
#define BTN_TYPE_PUSH             2
#define BTN_TYPE_PUSH_ACT_HIGH    3
#define BTN_TYPE_SWITCH           4
#define BTN_TYPE_SWITCH_ACT_HIGH  5
#define BTN_TYPE_TOUCH            6
#define BTN_TYPE_ANALOG           7

//Ethernet board types
#define WLED_NUM_ETH_TYPES        5

#define WLED_ETH_NONE             0
#define WLED_ETH_WT32_ETH01       1
#define WLED_ETH_ESP32_POE        2
#define WLED_ETH_WESP32           3
#define WLED_ETH_QUINLED          4

//Hue error codes
#define HUE_ERROR_INACTIVE        0
#define HUE_ERROR_UNAUTHORIZED    1
#define HUE_ERROR_LIGHTID         3
#define HUE_ERROR_PUSHLINK      101
#define HUE_ERROR_JSON_PARSING  250
#define HUE_ERROR_TIMEOUT       251
#define HUE_ERROR_ACTIVE        255

//Segment option byte bits
#define SEG_OPTION_SELECTED       0
#define SEG_OPTION_REVERSED       1
#define SEG_OPTION_ON             2
#define SEG_OPTION_MIRROR         3            //Indicates that the effect will be mirrored within the segment
#define SEG_OPTION_NONUNITY       4            //Indicates that the effect does not use FRAMETIME or needs getPixelColor
#define SEG_OPTION_FREEZE         5            //Segment contents will not be refreshed
#define SEG_OPTION_TRANSITIONAL   7

// WLED Error modes
#define ERR_NONE         0  // All good :)
#define ERR_EEP_COMMIT   2  // Could not commit to EEPROM (wrong flash layout?)
#define ERR_JSON         9  // JSON parsing failed (input too large?)
#define ERR_FS_BEGIN    10  // Could not init filesystem (no partition?)
#define ERR_FS_QUOTA    11  // The FS is full or the maximum file size is reached
#define ERR_FS_PLOAD    12  // It was attempted to load a preset that does not exist
#define ERR_FS_GENERAL  19  // A general unspecified filesystem error occured
#define ERR_OVERTEMP    30  // An attached temperature sensor has measured above threshold temperature (not implemented)
#define ERR_OVERCURRENT 31  // An attached current sensor has measured a current above the threshold (not implemented)
#define ERR_UNDERVOLT   32  // An attached voltmeter has measured a voltage below the threshold (not implemented)

//Timer mode types
#define NL_MODE_SET               0            //After nightlight time elapsed, set to target brightness
#define NL_MODE_FADE              1            //Fade to target brightness gradually
#define NL_MODE_COLORFADE         2            //Fade to target brightness and secondary color gradually
#define NL_MODE_SUN               3            //Sunrise/sunset. Target brightness is set immediately, then Sunrise effect is started. Max 60 min.


#define NTP_PACKET_SIZE 48

// maximum number of LEDs - more than 1500 LEDs (or 500 DMA "LEDPIN 3" driven ones) will cause a low memory condition on ESP8266
#ifndef MAX_LEDS
#ifdef ESP8266
#define MAX_LEDS 1664 // can't rely on memory limit to limit this to 1600 LEDs
#else
#define MAX_LEDS 8192
#endif
#endif

#ifndef MAX_LED_MEMORY
#ifdef ESP8266
#define MAX_LED_MEMORY 5000
#else
#define MAX_LED_MEMORY 64000
#endif
#endif

#ifndef MAX_LEDS_PER_BUS
#define MAX_LEDS_PER_BUS 4096
#endif

// string temp buffer (now stored in stack locally)
#define OMAX 2048

#define E131_MAX_UNIVERSE_COUNT 9

#define ABL_MILLIAMPS_DEFAULT 850  // auto lower brightness to stay close to milliampere limit

// PWM settings
#ifndef WLED_PWM_FREQ
#ifdef ESP8266
  #define WLED_PWM_FREQ    880 //PWM frequency proven as good for LEDs
#else
  #define WLED_PWM_FREQ  19531
#endif
#endif

#define TOUCH_THRESHOLD 32 // limit to recognize a touch, higher value means more sensitive

// Size of buffer for API JSON object (increase for more segments)
#ifdef ESP8266
  #define JSON_BUFFER_SIZE 9216
#else
  #define JSON_BUFFER_SIZE 20480
#endif

// Maximum size of node map (list of other WLED instances)
#ifdef ESP8266
  #define WLED_MAX_NODES 15
#else
  #define WLED_MAX_NODES 150
#endif

//this is merely a default now and can be changed at runtime
#ifndef LEDPIN
#ifdef ESP8266
  #define LEDPIN 2    // GPIO2 (D4) on Wemod D1 mini compatible boards
#else
  #define LEDPIN 16   // alligns with GPIO2 (D4) on Wemos D1 mini32 compatible boards
#endif
#endif

#ifdef WLED_ENABLE_DMX
#if (LEDPIN == 2)
  #undef LEDPIN
  #define LEDPIN 3
  #warning "Pin conflict compiling with DMX and LEDs on pin 2. The default LED pin has been changed to pin 3."
#endif
#endif

#ifndef DEFAULT_LED_COUNT
  #define DEFAULT_LED_COUNT 30
#endif

#endif<|MERGE_RESOLUTION|>--- conflicted
+++ resolved
@@ -40,7 +40,6 @@
 #endif
 
 //Usermod IDs
-<<<<<<< HEAD
 #define USERMOD_ID_RESERVED               0     //Unused. Might indicate no usermod present
 #define USERMOD_ID_UNSPECIFIED            1     //Default value for a general user mod that does not specify a custom ID
 #define USERMOD_ID_EXAMPLE                2     //Usermod "usermod_v2_example.h"
@@ -56,25 +55,8 @@
 #define USERMOD_ID_VL53L0X               12     //Usermod "usermod_vl53l0x_gestures.h"
 #define USERMOD_ID_MULTI_RELAY           13     //Usermod "usermod_multi_relay.h"
 #define USERMOD_ID_ANIMATED_STAIRCASE    14     //Usermod "Animated_Staircase.h"
-=======
-#define USERMOD_ID_RESERVED       0            //Unused. Might indicate no usermod present
-#define USERMOD_ID_UNSPECIFIED    1            //Default value for a general user mod that does not specify a custom ID
-#define USERMOD_ID_EXAMPLE        2            //Usermod "usermod_v2_example.h"
-#define USERMOD_ID_TEMPERATURE    3            //Usermod "usermod_temperature.h"
-#define USERMOD_ID_FIXNETSERVICES 4            //Usermod "usermod_Fix_unreachable_netservices.h"
-#define USERMOD_ID_PIRSWITCH      5            //Usermod "usermod_PIR_sensor_switch.h"
-#define USERMOD_ID_IMU            6            //Usermod "usermod_mpu6050_imu.h"
-#define USERMOD_ID_FOUR_LINE_DISP 7            //Usermod "usermod_v2_four_line_display.h 
-#define USERMOD_ID_ROTARY_ENC_UI  8            //Usermod "usermod_v2_rotary_encoder_ui.h"
-#define USERMOD_ID_AUTO_SAVE      9            //Usermod "usermod_v2_auto_save.h"
-#define USERMOD_ID_DHT           10            //Usermod "usermod_dht.h"
-#define USERMOD_ID_MODE_SORT     11            //Usermod "usermod_v2_mode_sort.h"
-#define USERMOD_ID_VL53L0X       12            //Usermod "usermod_vl53l0x_gestures.h"
-#define USERMOD_ID_RTC           13            //Usermod "usermod_rtc.h"
-#define USERMOD_ID_ELEKSTUBE_IPS 14            //Usermod "usermod_elekstube_ips.h"
-#define USERMOD_ID_MULTI_RELAY  101            //Usermod "usermod_multi_relay.h"
-#define USERMOD_ID_ANIMATED_STAIRCASE 102      //Usermod "Animated_Staircase.h"
->>>>>>> 306cea60
+#define USERMOD_ID_RTC                   15     //Usermod "usermod_rtc.h"
+#define USERMOD_ID_ELEKSTUBE_IPS         16     //Usermod "usermod_elekstube_ips.h"
 
 //Access point behavior
 #define AP_BEHAVIOR_BOOT_NO_CONN          0     //Open AP when no connection after boot
