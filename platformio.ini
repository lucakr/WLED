--- conflicted
+++ resolved
@@ -354,21 +354,6 @@
 
 [env:wemos_shield_esp32]
 board = esp32dev
-<<<<<<< HEAD
-platform = espressif32@^3.2
-upload_port = /dev/cu.SLAB_USBtoUART
-monitor_port = /dev/cu.SLAB_USBtoUART
-upload_speed = 460800
-build_unflags = ${common.build_unflags}
-build_flags = ${common.build_flags_esp32} -D LEDPIN=16 -D RLYPIN=19 -D BTNPIN=17 -D IRPIN=18
-  -D USERMOD_DALLASTEMPERATURE
-  -D TEMPERATURE_PIN=23
-  -D USERMOD_FOUR_LINE_DISPLAY
-lib_deps = ${env.lib_deps}
-    OneWire@~2.3.5
-    U8g2@~2.28.8
-    Wire
-=======
 platform = espressif32@3.2
 upload_speed = 460800
 build_unflags = ${common.build_unflags}
@@ -385,7 +370,6 @@
 ;  OneWire@~2.3.5
 ;  milesburton/DallasTemperature@^3.9.0
 ;  U8g2@~2.27.2
->>>>>>> 3754088a
 lib_ignore =
   ESPAsyncTCP
   ESPAsyncUDP
