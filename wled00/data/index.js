--- conflicted
+++ resolved
@@ -26,12 +26,8 @@
 var cfg = {
 	theme:{base:"dark", bg:{url:""}, alpha:{bg:0.6,tab:0.8}, color:{bg:""}},
 	comp :{colors:{picker: true, rgb: false, quick: true, hex: false},
-<<<<<<< HEAD
-          labels:true, pcmbot:false, pid:true, seglen:false, segpwr:false, segexp:false, css:true, hdays:false, pxm: false}
-=======
           labels:true, pcmbot:false, pid:true, seglen:false, segpwr:false, segexp:false,
-		  css:true, hdays:false, fxdef:true}
->>>>>>> e3ee48b5
+		  css:true, hdays:false, fxdef:true, pxm: false}
 };
 var hol = [
 	[0,11,24,4,"https://aircoookie.github.io/xmas.png"], // christmas
