/*
  WS2812FX.h - Library for WS2812 LED effects.
  Harm Aldick - 2016
  www.aldick.org
  LICENSE
  The MIT License (MIT)
  Copyright (c) 2016  Harm Aldick
  Permission is hereby granted, free of charge, to any person obtaining a copy
  of this software and associated documentation files (the "Software"), to deal
  in the Software without restriction, including without limitation the rights
  to use, copy, modify, merge, publish, distribute, sublicense, and/or sell
  copies of the Software, and to permit persons to whom the Software is
  furnished to do so, subject to the following conditions:
  The above copyright notice and this permission notice shall be included in
  all copies or substantial portions of the Software.
  THE SOFTWARE IS PROVIDED "AS IS", WITHOUT WARRANTY OF ANY KIND, EXPRESS OR
  IMPLIED, INCLUDING BUT NOT LIMITED TO THE WARRANTIES OF MERCHANTABILITY,
  FITNESS FOR A PARTICULAR PURPOSE AND NONINFRINGEMENT. IN NO EVENT SHALL THE
  AUTHORS OR COPYRIGHT HOLDERS BE LIABLE FOR ANY CLAIM, DAMAGES OR OTHER
  LIABILITY, WHETHER IN AN ACTION OF CONTRACT, TORT OR OTHERWISE, ARISING FROM,
  OUT OF OR IN CONNECTION WITH THE SOFTWARE OR THE USE OR OTHER DEALINGS IN
  THE SOFTWARE.

  Modified for WLED
*/

#ifndef WS2812FX_h
#define WS2812FX_h

#include "NpbWrapper.h"

#define FASTLED_INTERNAL //remove annoying pragma messages
#include "FastLED.h"

#define DEFAULT_BRIGHTNESS (uint8_t)127
#define DEFAULT_MODE       (uint8_t)0
#define DEFAULT_SPEED      (uint8_t)128
#define DEFAULT_COLOR      (uint32_t)0xFFAA00

#define min(a,b) ((a)<(b)?(a):(b))
#define max(a,b) ((a)>(b)?(a):(b))

/* Not used in all effects yet */
#define WLED_FPS         42
#define FRAMETIME        (1000/WLED_FPS)

/* each segment uses 37 bytes of SRAM memory, so if you're application fails because of
  insufficient memory, decreasing MAX_NUM_SEGMENTS may help */
#define MAX_NUM_SEGMENTS 10

#define NUM_COLORS       3 /* number of colors per segment */
#define SEGMENT          _segments[_segment_index]
#define SEGCOLOR(x)      gamma32(_segments[_segment_index].colors[x])
#define SEGENV           _segment_runtimes[_segment_index]
#define SEGLEN           SEGMENT.length()
#define SEGACT           SEGMENT.stop
#define SPEED_FORMULA_L  5 + (50*(255 - SEGMENT.speed))/SEGLEN
#define RESET_RUNTIME    memset(_segment_runtimes, 0, sizeof(_segment_runtimes))

// some common colors
#define RED        (uint32_t)0xFF0000
#define GREEN      (uint32_t)0x00FF00
#define BLUE       (uint32_t)0x0000FF
#define WHITE      (uint32_t)0xFFFFFF
#define BLACK      (uint32_t)0x000000
#define YELLOW     (uint32_t)0xFFFF00
#define CYAN       (uint32_t)0x00FFFF
#define MAGENTA    (uint32_t)0xFF00FF
#define PURPLE     (uint32_t)0x400080
#define ORANGE     (uint32_t)0xFF3000
#define PINK       (uint32_t)0xFF1493
#define ULTRAWHITE (uint32_t)0xFFFFFFFF

// options
// bit    7: segment is in transition mode
// bits 2-6: TBD
// bit    1: reverse segment
// bit    0: segment is selected
#define NO_OPTIONS   (uint8_t)0x00
#define TRANSITIONAL (uint8_t)0x80
#define REVERSE      (uint8_t)0x02
#define SELECTED     (uint8_t)0x01
#define IS_TRANSITIONAL ((SEGMENT.options & TRANSITIONAL) == TRANSITIONAL)
#define IS_REVERSE      ((SEGMENT.options & REVERSE )     == REVERSE     )
#define IS_SELECTED     ((SEGMENT.options & SELECTED)     == SELECTED    )

<<<<<<< HEAD
#define MODE_COUNT  90
=======
#define MODE_COUNT  89
>>>>>>> f1810a97

#define FX_MODE_STATIC                   0
#define FX_MODE_BLINK                    1
#define FX_MODE_BREATH                   2
#define FX_MODE_COLOR_WIPE               3
#define FX_MODE_COLOR_WIPE_RANDOM        4
#define FX_MODE_RANDOM_COLOR             5
#define FX_MODE_COLOR_SWEEP              6
#define FX_MODE_DYNAMIC                  7
#define FX_MODE_RAINBOW                  8
#define FX_MODE_RAINBOW_CYCLE            9
#define FX_MODE_SCAN                    10
#define FX_MODE_DUAL_SCAN               11
#define FX_MODE_FADE                    12
#define FX_MODE_THEATER_CHASE           13
#define FX_MODE_THEATER_CHASE_RAINBOW   14
#define FX_MODE_RUNNING_LIGHTS          15
#define FX_MODE_SAW                     16
#define FX_MODE_TWINKLE                 17
#define FX_MODE_DISSOLVE                18
#define FX_MODE_DISSOLVE_RANDOM         19
#define FX_MODE_SPARKLE                 20
#define FX_MODE_FLASH_SPARKLE           21
#define FX_MODE_HYPER_SPARKLE           22
#define FX_MODE_STROBE                  23
#define FX_MODE_STROBE_RAINBOW          24
#define FX_MODE_MULTI_STROBE            25
#define FX_MODE_BLINK_RAINBOW           26
#define FX_MODE_ANDROID                 27
#define FX_MODE_CHASE_COLOR             28
#define FX_MODE_CHASE_RANDOM            29
#define FX_MODE_CHASE_RAINBOW           30
#define FX_MODE_CHASE_FLASH             31
#define FX_MODE_CHASE_FLASH_RANDOM      32
#define FX_MODE_CHASE_RAINBOW_WHITE     33
#define FX_MODE_COLORFUL                34
#define FX_MODE_TRAFFIC_LIGHT           35
#define FX_MODE_COLOR_SWEEP_RANDOM      36
#define FX_MODE_RUNNING_COLOR           37
#define FX_MODE_RUNNING_RED_BLUE        38
#define FX_MODE_RUNNING_RANDOM          39
#define FX_MODE_LARSON_SCANNER          40
#define FX_MODE_COMET                   41
#define FX_MODE_FIREWORKS               42
#define FX_MODE_RAIN                    43
#define FX_MODE_MERRY_CHRISTMAS         44
#define FX_MODE_FIRE_FLICKER            45
#define FX_MODE_GRADIENT                46
#define FX_MODE_LOADING                 47
#define FX_MODE_POLICE                  48
#define FX_MODE_POLICE_ALL              49
#define FX_MODE_TWO_DOTS                50
#define FX_MODE_TWO_AREAS               51
#define FX_MODE_CIRCUS_COMBUSTUS        52
#define FX_MODE_HALLOWEEN               53
#define FX_MODE_TRICOLOR_CHASE          54
#define FX_MODE_TRICOLOR_WIPE           55
#define FX_MODE_TRICOLOR_FADE           56
#define FX_MODE_LIGHTNING               57
#define FX_MODE_ICU                     58
#define FX_MODE_MULTI_COMET             59
#define FX_MODE_DUAL_LARSON_SCANNER     60
#define FX_MODE_RANDOM_CHASE            61
#define FX_MODE_OSCILLATE               62
#define FX_MODE_PRIDE_2015              63
#define FX_MODE_JUGGLE                  64
#define FX_MODE_PALETTE                 65
#define FX_MODE_FIRE_2012               66
#define FX_MODE_COLORWAVES              67
#define FX_MODE_BPM                     68
#define FX_MODE_FILLNOISE8              69
#define FX_MODE_NOISE16_1               70
#define FX_MODE_NOISE16_2               71
#define FX_MODE_NOISE16_3               72
#define FX_MODE_NOISE16_4               73
#define FX_MODE_COLORTWINKLE            74
#define FX_MODE_LAKE                    75
#define FX_MODE_METEOR                  76
#define FX_MODE_METEOR_SMOOTH           77
#define FX_MODE_RAILWAY                 78
#define FX_MODE_RIPPLE                  79
#define FX_MODE_TWINKLEFOX              80
#define FX_MODE_TWINKLECAT              81
#define FX_MODE_HALLOWEEN_EYES          82
#define FX_MODE_STATIC_PATTERN          83
#define FX_MODE_TRI_STATIC_PATTERN      84
#define FX_MODE_SPOTS                   85
#define FX_MODE_SPOTS_FADE              86
<<<<<<< HEAD
#define FX_MODE_BOUNCINGBALLS           87
#define FX_MODE_SINELON                 88
#define FX_MODE_POPCORN                 89
=======
#define FX_MODE_GLITTER                 87
#define FX_MODE_CANDLE                  88
>>>>>>> f1810a97


class WS2812FX {
  typedef uint16_t (WS2812FX::*mode_ptr)(void);
  
  // segment parameters
  public:
    typedef struct Segment { // 24 bytes
      uint16_t start;
      uint16_t stop; //segment invalid if stop == 0
      uint8_t speed;
      uint8_t intensity;
      uint8_t palette;
      uint8_t mode;
      uint8_t options; //bit pattern: msb first: transitional tbd tbd tbd tbd paused reverse selected
      uint8_t group, spacing;
      uint8_t opacity;
      uint32_t colors[NUM_COLORS];
      void setOption(uint8_t n, bool val)
      {
        if (val) {
          options |= 0x01 << n;
        } else
        {
          options &= ~(0x01 << n);
        }
      }
      bool getOption(uint8_t n)
      {
        return ((options >> n) & 0x01);
      }
      bool isSelected()
      {
        return getOption(0);
      }
      bool isActive()
      {
        return stop > start;
      }
      uint16_t length()
      {
        return stop - start;
      }
    } segment;

  // segment runtime parameters
    typedef struct Segment_runtime { // 16 bytes
      unsigned long next_time;
      uint32_t step;
      uint32_t call;
      uint16_t aux0;
      uint16_t aux1;
      void reset(){next_time = 0; step = 0; call = 0; aux0 = 0; aux1 = 0;};
    } segment_runtime;

    WS2812FX() {
      //assign each member of the _mode[] array to its respective function reference 
      _mode[FX_MODE_STATIC]                  = &WS2812FX::mode_static;
      _mode[FX_MODE_BLINK]                   = &WS2812FX::mode_blink;
      _mode[FX_MODE_COLOR_WIPE]              = &WS2812FX::mode_color_wipe;
      _mode[FX_MODE_COLOR_WIPE_RANDOM]       = &WS2812FX::mode_color_wipe_random;
      _mode[FX_MODE_RANDOM_COLOR]            = &WS2812FX::mode_random_color;
      _mode[FX_MODE_COLOR_SWEEP]             = &WS2812FX::mode_color_sweep;
      _mode[FX_MODE_DYNAMIC]                 = &WS2812FX::mode_dynamic;
      _mode[FX_MODE_RAINBOW]                 = &WS2812FX::mode_rainbow;
      _mode[FX_MODE_RAINBOW_CYCLE]           = &WS2812FX::mode_rainbow_cycle;
      _mode[FX_MODE_SCAN]                    = &WS2812FX::mode_scan;
      _mode[FX_MODE_DUAL_SCAN]               = &WS2812FX::mode_dual_scan;
      _mode[FX_MODE_FADE]                    = &WS2812FX::mode_fade;
      _mode[FX_MODE_THEATER_CHASE]           = &WS2812FX::mode_theater_chase;
      _mode[FX_MODE_THEATER_CHASE_RAINBOW]   = &WS2812FX::mode_theater_chase_rainbow;
      _mode[FX_MODE_SAW]                     = &WS2812FX::mode_saw;
      _mode[FX_MODE_TWINKLE]                 = &WS2812FX::mode_twinkle;
      _mode[FX_MODE_DISSOLVE]                = &WS2812FX::mode_dissolve;
      _mode[FX_MODE_DISSOLVE_RANDOM]         = &WS2812FX::mode_dissolve_random;
      _mode[FX_MODE_SPARKLE]                 = &WS2812FX::mode_sparkle;
      _mode[FX_MODE_FLASH_SPARKLE]           = &WS2812FX::mode_flash_sparkle;
      _mode[FX_MODE_HYPER_SPARKLE]           = &WS2812FX::mode_hyper_sparkle;
      _mode[FX_MODE_STROBE]                  = &WS2812FX::mode_strobe;
      _mode[FX_MODE_STROBE_RAINBOW]          = &WS2812FX::mode_strobe_rainbow;
      _mode[FX_MODE_MULTI_STROBE]            = &WS2812FX::mode_multi_strobe;
      _mode[FX_MODE_BLINK_RAINBOW]           = &WS2812FX::mode_blink_rainbow;
      _mode[FX_MODE_ANDROID]                 = &WS2812FX::mode_android;
      _mode[FX_MODE_CHASE_COLOR]             = &WS2812FX::mode_chase_color;
      _mode[FX_MODE_CHASE_RANDOM]            = &WS2812FX::mode_chase_random;
      _mode[FX_MODE_CHASE_RAINBOW]           = &WS2812FX::mode_chase_rainbow;
      _mode[FX_MODE_CHASE_FLASH]             = &WS2812FX::mode_chase_flash;
      _mode[FX_MODE_CHASE_FLASH_RANDOM]      = &WS2812FX::mode_chase_flash_random;
      _mode[FX_MODE_CHASE_RAINBOW_WHITE]     = &WS2812FX::mode_chase_rainbow_white;
      _mode[FX_MODE_COLORFUL]                = &WS2812FX::mode_colorful;
      _mode[FX_MODE_TRAFFIC_LIGHT]           = &WS2812FX::mode_traffic_light;
      _mode[FX_MODE_COLOR_SWEEP_RANDOM]      = &WS2812FX::mode_color_sweep_random;
      _mode[FX_MODE_RUNNING_COLOR]           = &WS2812FX::mode_running_color;
      _mode[FX_MODE_RUNNING_RED_BLUE]        = &WS2812FX::mode_running_red_blue;
      _mode[FX_MODE_RUNNING_RANDOM]          = &WS2812FX::mode_running_random;
      _mode[FX_MODE_LARSON_SCANNER]          = &WS2812FX::mode_larson_scanner;
      _mode[FX_MODE_COMET]                   = &WS2812FX::mode_comet;
      _mode[FX_MODE_FIREWORKS]               = &WS2812FX::mode_fireworks;
      _mode[FX_MODE_RAIN]                    = &WS2812FX::mode_rain;
      _mode[FX_MODE_MERRY_CHRISTMAS]         = &WS2812FX::mode_merry_christmas;
      _mode[FX_MODE_FIRE_FLICKER]            = &WS2812FX::mode_fire_flicker;
      _mode[FX_MODE_GRADIENT]                = &WS2812FX::mode_gradient;
      _mode[FX_MODE_LOADING]                 = &WS2812FX::mode_loading;
      _mode[FX_MODE_POLICE]                  = &WS2812FX::mode_police;
      _mode[FX_MODE_POLICE_ALL]              = &WS2812FX::mode_police_all;
      _mode[FX_MODE_TWO_DOTS]                = &WS2812FX::mode_two_dots;
      _mode[FX_MODE_TWO_AREAS]               = &WS2812FX::mode_two_areas;
      _mode[FX_MODE_CIRCUS_COMBUSTUS]        = &WS2812FX::mode_circus_combustus;
      _mode[FX_MODE_HALLOWEEN]               = &WS2812FX::mode_halloween;
      _mode[FX_MODE_TRICOLOR_CHASE]          = &WS2812FX::mode_tricolor_chase;
      _mode[FX_MODE_TRICOLOR_WIPE]           = &WS2812FX::mode_tricolor_wipe;
      _mode[FX_MODE_TRICOLOR_FADE]           = &WS2812FX::mode_tricolor_fade;
      _mode[FX_MODE_BREATH]                  = &WS2812FX::mode_breath;
      _mode[FX_MODE_RUNNING_LIGHTS]          = &WS2812FX::mode_running_lights;
      _mode[FX_MODE_LIGHTNING]               = &WS2812FX::mode_lightning;
      _mode[FX_MODE_ICU]                     = &WS2812FX::mode_icu;
      _mode[FX_MODE_MULTI_COMET]             = &WS2812FX::mode_multi_comet;
      _mode[FX_MODE_DUAL_LARSON_SCANNER]     = &WS2812FX::mode_dual_larson_scanner;
      _mode[FX_MODE_RANDOM_CHASE]            = &WS2812FX::mode_random_chase;
      _mode[FX_MODE_OSCILLATE]               = &WS2812FX::mode_oscillate;
      _mode[FX_MODE_FIRE_2012]               = &WS2812FX::mode_fire_2012;
      _mode[FX_MODE_PRIDE_2015]              = &WS2812FX::mode_pride_2015;
      _mode[FX_MODE_BPM]                     = &WS2812FX::mode_bpm;
      _mode[FX_MODE_JUGGLE]                  = &WS2812FX::mode_juggle;
      _mode[FX_MODE_PALETTE]                 = &WS2812FX::mode_palette;
      _mode[FX_MODE_COLORWAVES]              = &WS2812FX::mode_colorwaves;
      _mode[FX_MODE_FILLNOISE8]              = &WS2812FX::mode_fillnoise8;
      _mode[FX_MODE_NOISE16_1]               = &WS2812FX::mode_noise16_1;
      _mode[FX_MODE_NOISE16_2]               = &WS2812FX::mode_noise16_2;
      _mode[FX_MODE_NOISE16_3]               = &WS2812FX::mode_noise16_3;
      _mode[FX_MODE_NOISE16_4]               = &WS2812FX::mode_noise16_4;
      _mode[FX_MODE_COLORTWINKLE]            = &WS2812FX::mode_colortwinkle;
      _mode[FX_MODE_LAKE]                    = &WS2812FX::mode_lake;
      _mode[FX_MODE_METEOR]                  = &WS2812FX::mode_meteor;
      _mode[FX_MODE_METEOR_SMOOTH]           = &WS2812FX::mode_meteor_smooth;
      _mode[FX_MODE_RAILWAY]                 = &WS2812FX::mode_railway;
      _mode[FX_MODE_RIPPLE]                  = &WS2812FX::mode_ripple;
      _mode[FX_MODE_TWINKLEFOX]              = &WS2812FX::mode_twinklefox;
      _mode[FX_MODE_TWINKLECAT]              = &WS2812FX::mode_twinklecat;
      _mode[FX_MODE_HALLOWEEN_EYES]          = &WS2812FX::mode_halloween_eyes;
      _mode[FX_MODE_STATIC_PATTERN]          = &WS2812FX::mode_static_pattern;
      _mode[FX_MODE_TRI_STATIC_PATTERN]      = &WS2812FX::mode_tri_static_pattern;
      _mode[FX_MODE_SPOTS]                   = &WS2812FX::mode_spots;
      _mode[FX_MODE_SPOTS_FADE]              = &WS2812FX::mode_spots_fade;
<<<<<<< HEAD
      _mode[FX_MODE_BOUNCINGBALLS]           = &WS2812FX::mode_BouncingBalls;
      _mode[FX_MODE_SINELON]                 = &WS2812FX::mode_sinelon;
      _mode[FX_MODE_POPCORN]                 = &WS2812FX::mode_popcorn;
=======
      _mode[FX_MODE_GLITTER]                 = &WS2812FX::mode_glitter;
      _mode[FX_MODE_CANDLE]                  = &WS2812FX::mode_candle;
>>>>>>> f1810a97

      _brightness = DEFAULT_BRIGHTNESS;
      currentPalette = CRGBPalette16(CRGB::Black);
      targetPalette = CloudColors_p;
      ablMilliampsMax = 850;
      currentMilliamps = 0;
      timebase = 0;
      _locked = nullptr;
      _modeUsesLock = false;
      bus = new NeoPixelWrapper();
      resetSegments();
    }

    void
      init(bool supportWhite, uint16_t countPixels, bool skipFirs, uint8_t disableNLeds),
      service(void),
      blur(uint8_t),
      fade_out(uint8_t r),
      setMode(uint8_t segid, uint8_t m),
      setColor(uint8_t slot, uint8_t r, uint8_t g, uint8_t b, uint8_t w = 0),
      setColor(uint8_t slot, uint32_t c),
      setBrightness(uint8_t b),
      driverModeCronixie(bool b),
      setCronixieDigits(byte* d),
      setCronixieBacklight(bool b),
      setIndividual(uint16_t i, uint32_t col),
      setRange(uint16_t i, uint16_t i2, uint32_t col),
      lock(uint16_t i),
      lockRange(uint16_t i, uint16_t i2),
      unlock(uint16_t i),
      unlockRange(uint16_t i, uint16_t i2),
      unlockAll(void),
      setTransitionMode(bool t),
      trigger(void),
      setSegment(uint8_t n, uint16_t start, uint16_t stop),
      resetSegments(),
      setPixelColor(uint16_t n, uint32_t c),
      setPixelColor(uint16_t n, uint8_t r, uint8_t g, uint8_t b, uint8_t w = 0),
      show(void);

    bool
      reverseMode = false,
      gammaCorrectBri = false,
      gammaCorrectCol = true,
      applyToAllSelected = true,
      segmentsAreIdentical(Segment* a, Segment* b),
      setEffectConfig(uint8_t m, uint8_t s, uint8_t i, uint8_t p);

    uint8_t
      mainSegment = 0,
      paletteFade = 0,
      paletteBlend = 0,
      colorOrder = 0,
      milliampsPerLed = 55,
      _disableNLeds = 0,
      getBrightness(void),
      getMode(void),
      getSpeed(void),
      getModeCount(void),
      getPaletteCount(void),
      getMaxSegments(void),
      //getFirstSelectedSegment(void),
      getMainSegmentId(void),
      gamma8(uint8_t),
      get_random_wheel_index(uint8_t);

    uint16_t
      ablMilliampsMax,
      currentMilliamps,
      triwave16(uint16_t),
      getUsableCount();

    uint32_t
      timebase,
      color_wheel(uint8_t),
      color_from_palette(uint16_t, bool, bool, uint8_t, uint8_t pbri = 255),
      color_blend(uint32_t,uint32_t,uint8_t),
      gamma32(uint32_t),
      getLastShow(void),
      getPixelColor(uint16_t),
      getColor(void);

    WS2812FX::Segment&
      getSegment(uint8_t n);

    WS2812FX::Segment_runtime
      getSegmentRuntime(void);

    WS2812FX::Segment*
      getSegments(void);

    // builtin modes
    uint16_t
      mode_static(void),
      mode_blink(void),
      mode_blink_rainbow(void),
      mode_strobe(void),
      mode_strobe_rainbow(void),
      mode_color_wipe(void),
      mode_color_sweep(void),
      mode_color_wipe_random(void),
      mode_color_sweep_random(void),
      mode_random_color(void),
      mode_dynamic(void),
      mode_breath(void),
      mode_fade(void),
      mode_scan(void),
      mode_dual_scan(void),
      mode_theater_chase(void),
      mode_theater_chase_rainbow(void),
      mode_rainbow(void),
      mode_rainbow_cycle(void),
      mode_running_lights(void),
      mode_saw(void),
      mode_twinkle(void),
      mode_dissolve(void),
      mode_dissolve_random(void),
      mode_sparkle(void),
      mode_flash_sparkle(void),
      mode_hyper_sparkle(void),
      mode_multi_strobe(void),
      mode_android(void),
      mode_chase_color(void),
      mode_chase_random(void),
      mode_chase_rainbow(void),
      mode_chase_flash(void),
      mode_chase_flash_random(void),
      mode_chase_rainbow_white(void),
      mode_colorful(void),
      mode_traffic_light(void),
      mode_running_color(void),
      mode_running_red_blue(void),
      mode_running_random(void),
      mode_larson_scanner(void),
      mode_comet(void),
      mode_fireworks(void),
      mode_rain(void),
      mode_merry_christmas(void),
      mode_halloween(void),
      mode_fire_flicker(void),
      mode_gradient(void),
      mode_loading(void),
      mode_police(void),
      mode_police_all(void),
      mode_two_dots(void),
      mode_two_areas(void),
      mode_circus_combustus(void),
      mode_bicolor_chase(void),
      mode_tricolor_chase(void),
      mode_tricolor_wipe(void),
      mode_tricolor_fade(void),
      mode_lightning(void),
      mode_icu(void),
      mode_multi_comet(void),
      mode_dual_larson_scanner(void),
      mode_random_chase(void),
      mode_oscillate(void),
      mode_fire_2012(void),
      mode_pride_2015(void),
      mode_bpm(void),
      mode_juggle(void),
      mode_palette(void),
      mode_colorwaves(void),
      mode_fillnoise8(void),
      mode_noise16_1(void),
      mode_noise16_2(void),
      mode_noise16_3(void),
      mode_noise16_4(void),
      mode_colortwinkle(void),
      mode_lake(void),
      mode_meteor(void),
      mode_meteor_smooth(void),
      mode_railway(void),
      mode_ripple(void),
      mode_twinklefox(void),
      mode_twinklecat(void),
      mode_halloween_eyes(void),
      mode_static_pattern(void),
	    mode_tri_static_pattern(void),
      mode_spots(void),
      mode_spots_fade(void),
<<<<<<< HEAD
      mode_BouncingBalls(void),
      mode_sinelon(void),
      mode_popcorn(void);
=======
      mode_glitter(void),
      mode_candle(void);
      
>>>>>>> f1810a97

  private:
    NeoPixelWrapper *bus;

    uint32_t crgb_to_col(CRGB fastled);
    CRGB col_to_crgb(uint32_t);
    CRGBPalette16 currentPalette;
    CRGBPalette16 targetPalette;

    uint32_t now;
    uint16_t _length, _lengthRaw, _usableCount;
    uint16_t _rand16seed;
    uint8_t _brightness;

    void handle_palette(void);
    void fill(uint32_t);
    bool modeUsesLock(uint8_t);

    bool
      _modeUsesLock,
      _rgbwMode,
      _cronixieMode,
      _cronixieBacklightEnabled,
      _skipFirstMode,
      _triggered;

    byte* _locked;
    byte _cronixieDigits[6];

    mode_ptr _mode[MODE_COUNT]; // SRAM footprint: 4 bytes per element

    // mode helper functions
    uint16_t
      blink(uint32_t, uint32_t, bool strobe, bool),
      color_wipe(bool, bool),
      scan(bool),
      theater_chase(uint32_t, uint32_t, bool),
      running_base(bool),
      dissolve(uint32_t),
      chase(uint32_t, uint32_t, uint32_t, bool),
      gradient_base(bool),
      police_base(uint32_t, uint32_t),
      running(uint32_t, uint32_t),
      tricolor_chase(uint32_t, uint32_t),
      twinklefox_base(bool),
      spots_base(uint16_t);

    CRGB twinklefox_one_twinkle(uint32_t ms, uint8_t salt, bool cat);
    
    uint32_t _lastPaletteChange = 0;
    uint32_t _lastShow = 0;
    
    uint8_t _segment_index = 0;
    uint8_t _segment_index_palette_last = 99;
    segment _segments[MAX_NUM_SEGMENTS] = { // SRAM footprint: 24 bytes per element
      // start, stop, speed, intensity, palette, mode, options, 3 unused bytes (group, spacing, opacity), color[]
      { 0, 7, DEFAULT_SPEED, 128, 0, DEFAULT_MODE, NO_OPTIONS, 1, 0, 255, {DEFAULT_COLOR}}
    };
    segment_runtime _segment_runtimes[MAX_NUM_SEGMENTS]; // SRAM footprint: 16 bytes per element
};


//10 names per line
const char JSON_mode_names[] PROGMEM = R"=====([
"Solid","Blink","Breathe","Wipe","Wipe Random","Random Colors","Sweep","Dynamic","Colorloop","Rainbow",
"Scan","Dual Scan","Fade","Theater","Theater Rainbow","Running","Saw","Twinkle","Dissolve","Dissolve Rnd",
"Sparkle","Sparkle Dark","Sparkle+","Strobe","Strobe Rainbow","Strobe Mega","Blink Rainbow","Android","Chase","Chase Random",
"Chase Rainbow","Chase Flash","Chase Flash Rnd","Rainbow Runner","Colorful","Traffic Light","Sweep Random","Running 2","Red & Blue","Stream",
"Scanner","Lighthouse","Fireworks","Rain","Merry Christmas","Fire Flicker","Gradient","Loading","Police","Police All",
"Two Dots","Two Areas","Circus","Halloween","Tri Chase","Tri Wipe","Tri Fade","Lightning","ICU","Multi Comet",
<<<<<<< HEAD
"Dual Scanner","Stream 2","Oscillate","Pride 2015","Juggle","Palette","Fire 2012","Colorwaves","Bpm","Fill Noise",
"Noise 1","Noise 2","Noise 3","Noise 4","Colortwinkles","Lake","Meteor","Smooth Meteor","Railway","Ripple",
"Twinklefox","Twinklecat","Halloween Eyes","Solid Pattern","Solid Pattern Tri","Spots","Spots Fade","Bouncing Balls", "Sinelon","Popcorn"
=======
"Scanner Dual ","Stream 2","Oscillate","Pride 2015","Juggle","Palette","Fire 2012","Colorwaves","Bpm","Fill Noise",
"Noise 1","Noise 2","Noise 3","Noise 4","Colortwinkles","Lake","Meteor","Meteor Smooth","Railway","Ripple",
"Twinklefox","Twinklecat","Halloween Eyes","Solid Pattern","Solid Pattern Tri","Spots","Spots Fade","Glitter","Candle"
>>>>>>> f1810a97
])=====";


const char JSON_palette_names[] PROGMEM = R"=====([
"Default","Random Cycle","Primary Color","Based on Primary","Set Colors","Based on Set","Party","Cloud","Lava","Ocean",
"Forest","Rainbow","Rainbow Bands","Sunset","Rivendell","Breeze","Red & Blue","Yellowout","Analogous","Splash",
"Pastel","Sunset 2","Beech","Vintage","Departure","Landscape","Beach","Sherbet","Hult","Hult 64",
"Drywet","Jul","Grintage","Rewhi","Tertiary","Fire","Icefire","Cyane","Light Pink","Autumn",
"Magenta","Magred","Yelmag","Yelblu","Orange & Teal","Tiamat","April Night","Orangery","C9","Sakura"
])=====";

#endif<|MERGE_RESOLUTION|>--- conflicted
+++ resolved
@@ -84,11 +84,7 @@
 #define IS_REVERSE      ((SEGMENT.options & REVERSE )     == REVERSE     )
 #define IS_SELECTED     ((SEGMENT.options & SELECTED)     == SELECTED    )
 
-<<<<<<< HEAD
-#define MODE_COUNT  90
-=======
-#define MODE_COUNT  89
->>>>>>> f1810a97
+#define MODE_COUNT  92
 
 #define FX_MODE_STATIC                   0
 #define FX_MODE_BLINK                    1
@@ -177,14 +173,11 @@
 #define FX_MODE_TRI_STATIC_PATTERN      84
 #define FX_MODE_SPOTS                   85
 #define FX_MODE_SPOTS_FADE              86
-<<<<<<< HEAD
-#define FX_MODE_BOUNCINGBALLS           87
-#define FX_MODE_SINELON                 88
-#define FX_MODE_POPCORN                 89
-=======
 #define FX_MODE_GLITTER                 87
 #define FX_MODE_CANDLE                  88
->>>>>>> f1810a97
+#define FX_MODE_BOUNCINGBALLS           89
+#define FX_MODE_SINELON                 90
+#define FX_MODE_POPCORN                 91
 
 
 class WS2812FX {
@@ -329,14 +322,11 @@
       _mode[FX_MODE_TRI_STATIC_PATTERN]      = &WS2812FX::mode_tri_static_pattern;
       _mode[FX_MODE_SPOTS]                   = &WS2812FX::mode_spots;
       _mode[FX_MODE_SPOTS_FADE]              = &WS2812FX::mode_spots_fade;
-<<<<<<< HEAD
       _mode[FX_MODE_BOUNCINGBALLS]           = &WS2812FX::mode_BouncingBalls;
       _mode[FX_MODE_SINELON]                 = &WS2812FX::mode_sinelon;
       _mode[FX_MODE_POPCORN]                 = &WS2812FX::mode_popcorn;
-=======
       _mode[FX_MODE_GLITTER]                 = &WS2812FX::mode_glitter;
       _mode[FX_MODE_CANDLE]                  = &WS2812FX::mode_candle;
->>>>>>> f1810a97
 
       _brightness = DEFAULT_BRIGHTNESS;
       currentPalette = CRGBPalette16(CRGB::Black);
@@ -518,15 +508,12 @@
 	    mode_tri_static_pattern(void),
       mode_spots(void),
       mode_spots_fade(void),
-<<<<<<< HEAD
       mode_BouncingBalls(void),
       mode_sinelon(void),
-      mode_popcorn(void);
-=======
+      mode_popcorn(void),
       mode_glitter(void),
       mode_candle(void);
       
->>>>>>> f1810a97
 
   private:
     NeoPixelWrapper *bus;
@@ -597,15 +584,10 @@
 "Chase Rainbow","Chase Flash","Chase Flash Rnd","Rainbow Runner","Colorful","Traffic Light","Sweep Random","Running 2","Red & Blue","Stream",
 "Scanner","Lighthouse","Fireworks","Rain","Merry Christmas","Fire Flicker","Gradient","Loading","Police","Police All",
 "Two Dots","Two Areas","Circus","Halloween","Tri Chase","Tri Wipe","Tri Fade","Lightning","ICU","Multi Comet",
-<<<<<<< HEAD
-"Dual Scanner","Stream 2","Oscillate","Pride 2015","Juggle","Palette","Fire 2012","Colorwaves","Bpm","Fill Noise",
-"Noise 1","Noise 2","Noise 3","Noise 4","Colortwinkles","Lake","Meteor","Smooth Meteor","Railway","Ripple",
-"Twinklefox","Twinklecat","Halloween Eyes","Solid Pattern","Solid Pattern Tri","Spots","Spots Fade","Bouncing Balls", "Sinelon","Popcorn"
-=======
 "Scanner Dual ","Stream 2","Oscillate","Pride 2015","Juggle","Palette","Fire 2012","Colorwaves","Bpm","Fill Noise",
 "Noise 1","Noise 2","Noise 3","Noise 4","Colortwinkles","Lake","Meteor","Meteor Smooth","Railway","Ripple",
-"Twinklefox","Twinklecat","Halloween Eyes","Solid Pattern","Solid Pattern Tri","Spots","Spots Fade","Glitter","Candle"
->>>>>>> f1810a97
+"Twinklefox","Twinklecat","Halloween Eyes","Solid Pattern","Solid Pattern Tri","Spots","Spots Fade","Glitter","Candle",
+"Bouncing Balls", "Sinelon","Popcorn"
 ])=====";
 
 
