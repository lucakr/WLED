--- conflicted
+++ resolved
@@ -90,11 +90,7 @@
 #define SEGMENT          strip._segments[strip.getCurrSegmentId()]
 #define SEGENV           strip._segment_runtimes[strip.getCurrSegmentId()]
 #define SEGCOLOR(x)      strip.segColor(x)
-<<<<<<< HEAD
-#define SEGLEN           strip._virtualSegmentLength
-=======
 #define SEGLEN           strip.getMappingLength()
->>>>>>> 2f6adbd0
 #define SPEED_FORMULA_L  (5U + (50U*(255U - SEGMENT.speed))/SEGLEN)
 
 // some common colors
@@ -504,23 +500,6 @@
 } segment_runtime;
 
 
-<<<<<<< HEAD
-=======
-// color transitions
-typedef struct ColorTransition { // 12 bytes
-  uint32_t colorOld = 0;
-  uint32_t transitionStart;
-  uint16_t transitionDur;
-  uint8_t segment = 0xFF; //lower 6 bits: the segment this transition is for (255 indicates transition not in use/available) upper 2 bits: color channel
-  uint8_t briOld = 0;
-
-  static void startTransition(uint8_t oldBri, uint32_t oldCol, uint8_t segn, uint8_t slot);
-  uint8_t currentBri(bool turningOff = false, uint8_t slot = 0);
-  uint16_t progress(bool allowEnd = false); //transition progression between 0-65535
-  uint32_t currentColor(uint32_t colorNew) {
-    return color_blend(colorOld, colorNew, progress(true), true);
-  }
-} color_transition;
 
 typedef enum mapping1D2D {
   M12_Pixels = 0,
@@ -528,7 +507,6 @@
   M12_CenterCircle = 2,
   M12_CenterBlock = 3
 } mapping1D2D_t;
->>>>>>> 2f6adbd0
 
 // main "strip" class
 class WS2812FX {  // 96 bytes
@@ -635,10 +613,7 @@
     inline uint16_t getFrameTime(void) { return _frametime; }
     inline uint16_t getMinShowDelay(void) { return MIN_SHOW_DELAY; }
     inline uint16_t getLengthTotal(void) { return _length; }
-<<<<<<< HEAD
     inline uint16_t getTransition(void) { return _transitionDur; }
-=======
->>>>>>> 2f6adbd0
 
     uint32_t
       now,
@@ -695,22 +670,11 @@
       setPixelColorXY(int x, int y, uint32_t c);
 
     // outsmart the compiler :) by correctly overloading
-<<<<<<< HEAD
     inline void setPixelColorXY(int x, int y, byte r, byte g, byte b, byte w = 0) { setPixelColorXY(x, y, RGBW32(r,g,b,w)); } // automatically inline
     inline void setPixelColorXY(int x, int y, CRGB c) { setPixelColorXY(x, y, c.red, c.green, c.blue); }
-=======
-    inline void setPixelColorXY(int x, int y, uint32_t c) { setPixelColorXY(x, y, byte(c>>16), byte(c>>8), byte(c), byte(c>>24)); }
-    inline void setPixelColorXY(int x, int y, CRGB c)     { setPixelColorXY(x, y, c.red, c.green, c.blue, 0); }
-    inline void setPixelColorXY(float x, float y, uint32_t c, bool aa=true) { setPixelColorXY(x, y, byte(c>>16), byte(c>>8), byte(c), byte(c>>24), aa); }
-    inline void setPixelColorXY(float x, float y, CRGB c, bool aa=true)     { setPixelColorXY(x, y, c.red, c.green, c.blue, 0, aa); }
-    inline void drawLine(uint16_t x0, uint16_t y0, uint16_t x1, uint16_t y1, uint32_t c) { drawLine(x0, y0, x1, y1, CRGB(byte(c>>16), byte(c>>8), byte(c))); }
-    inline void drawCharacter(unsigned char chr, int16_t x, int16_t y, uint8_t w, uint8_t h, uint32_t c) { drawCharacter(chr, x, y, w, h, CRGB(byte(c>>16), byte(c>>8), byte(c))); }
 
     uint16_t
-      XY(uint16_t, uint16_t),
-      get2DPixelIndex(uint16_t x, uint16_t y, uint8_t seg=255),
       getMappingLength();
->>>>>>> 2f6adbd0
 
     uint32_t
       getPixelColorXY(uint16_t, uint16_t);
