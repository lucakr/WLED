#include "wled.h"

/*
 * MQTT communication protocol for home automation
 */

#ifdef WLED_ENABLE_MQTT
#define MQTT_KEEP_ALIVE_TIME 60    // contact the MQTT broker every 60 seconds

void parseMQTTBriPayload(char* payload)
{
  if      (strstr(payload, "ON") || strstr(payload, "on") || strstr(payload, "true")) {bri = briLast; colorUpdated(1);}
  else if (strstr(payload, "T" ) || strstr(payload, "t" )) {toggleOnOff(); colorUpdated(1);}
  else {
    uint8_t in = strtoul(payload, NULL, 10);
    if (in == 0 && bri > 0) briLast = bri;
    bri = in;
    colorUpdated(CALL_MODE_DIRECT_CHANGE);
  }
}


void onMqttConnect(bool sessionPresent)
{
  //(re)subscribe to required topics
  char subuf[38];

  if (mqttDeviceTopic[0] != 0) {
    strlcpy(subuf, mqttDeviceTopic, 33);
    mqtt->subscribe(subuf, 0);
    strcat_P(subuf, PSTR("/col"));
    mqtt->subscribe(subuf, 0);
    strlcpy(subuf, mqttDeviceTopic, 33);
    strcat_P(subuf, PSTR("/api"));
    mqtt->subscribe(subuf, 0);
  }

  if (mqttGroupTopic[0] != 0) {
    strlcpy(subuf, mqttGroupTopic, 33);
    mqtt->subscribe(subuf, 0);
    strcat_P(subuf, PSTR("/col"));
    mqtt->subscribe(subuf, 0);
    strlcpy(subuf, mqttGroupTopic, 33);
    strcat_P(subuf, PSTR("/api"));
    mqtt->subscribe(subuf, 0);
  }

  usermods.onMqttConnect(sessionPresent);

  doPublishMqtt = true;
  DEBUG_PRINTLN(F("MQTT ready"));
}


void onMqttMessage(char* topic, char* payload, AsyncMqttClientMessageProperties properties, size_t len, size_t index, size_t total) {

  DEBUG_PRINT(F("MQTT msg: "));
  DEBUG_PRINTLN(topic);

  // paranoia check to avoid npe if no payload
  if (payload==nullptr) {
    DEBUG_PRINTLN(F("no payload -> leave"));
    return;
  }
  //make a copy of the payload to 0-terminate it
  char* payloadStr = new char[len+1];
  if (payloadStr == nullptr) return; //no mem
  strncpy(payloadStr, payload, len);
  payloadStr[len] = '\0';
  DEBUG_PRINTLN(payloadStr);

  size_t topicPrefixLen = strlen(mqttDeviceTopic);
  if (strncmp(topic, mqttDeviceTopic, topicPrefixLen) == 0) {
    topic += topicPrefixLen;
  } else {
    topicPrefixLen = strlen(mqttGroupTopic);
    if (strncmp(topic, mqttGroupTopic, topicPrefixLen) == 0) {
      topic += topicPrefixLen;
    } else {
      // Non-Wled Topic used here. Probably a usermod subscribed to this topic.
      usermods.onMqttMessage(topic, payloadStr);
      delete[] payloadStr;
      return;
    }
  }

  //Prefix is stripped from the topic at this point

  if (strcmp_P(topic, PSTR("/col")) == 0) {
    colorFromDecOrHexString(col, (char*)payloadStr);
    colorUpdated(CALL_MODE_DIRECT_CHANGE);
  } else if (strcmp_P(topic, PSTR("/api")) == 0) {
    DEBUG_PRINTLN(F("MQTT JSON buffer requested."));
    #ifdef WLED_USE_DYNAMIC_JSON
    DynamicJsonDocument doc(JSON_BUFFER_SIZE);
    #else
    if (!requestJSONBufferLock(8)) return;
    #endif
    if (payload[0] == '{') { //JSON API
<<<<<<< HEAD
      deserializeJson(doc, payloadStr);
      //fileDoc = &doc; // used for applying presets (presets.cpp)
      deserializeState(doc.as<JsonObject>());
      //fileDoc = nullptr;
=======
      #ifdef WLED_USE_DYNAMIC_JSON
      DynamicJsonDocument doc(JSON_BUFFER_SIZE);
      #else
      if (!requestJSONBufferLock(15)) return;
      #endif
      deserializeJson(doc, payloadStr);
      deserializeState(doc.as<JsonObject>());
      releaseJSONBufferLock();
>>>>>>> 7101ad81
    } else { //HTTP API
      String apireq = "win&";
      apireq += (char*)payloadStr;
      handleSet(nullptr, apireq);
    }
    releaseJSONBufferLock();
  } else if (strlen(topic) != 0) {
    // non standard topic, check with usermods
    usermods.onMqttMessage(topic, payloadStr);
  } else {
    // topmost topic (just wled/MAC)
    parseMQTTBriPayload(payloadStr);
  }
  delete[] payloadStr;
}


void publishMqtt()
{
  doPublishMqtt = false;
  if (!WLED_MQTT_CONNECTED) return;
  DEBUG_PRINTLN(F("Publish MQTT"));

  char s[10];
  char subuf[38];

  sprintf_P(s, PSTR("%u"), bri);
  strlcpy(subuf, mqttDeviceTopic, 33);
  strcat_P(subuf, PSTR("/g"));
  mqtt->publish(subuf, 0, true, s);         // retain message

  sprintf_P(s, PSTR("#%06X"), (col[3] << 24) | (col[0] << 16) | (col[1] << 8) | (col[2]));
  strlcpy(subuf, mqttDeviceTopic, 33);
  strcat_P(subuf, PSTR("/c"));
  mqtt->publish(subuf, 0, true, s);         // retain message

  strlcpy(subuf, mqttDeviceTopic, 33);
  strcat_P(subuf, PSTR("/status"));
  mqtt->publish(subuf, 0, true, "online");  // retain message for a LWT

  char apires[1024];                        // allocating 1024 bytes from stack can be risky
  XML_response(nullptr, apires);
  strlcpy(subuf, mqttDeviceTopic, 33);
  strcat_P(subuf, PSTR("/v"));
  mqtt->publish(subuf, 0, false, apires);   // do not retain message
}


//HA autodiscovery was removed in favor of the native integration in HA v0.102.0

bool initMqtt()
{
  if (!mqttEnabled || mqttServer[0] == 0 || !WLED_CONNECTED) return false;

  if (mqtt == nullptr) {
    mqtt = new AsyncMqttClient();
    mqtt->onMessage(onMqttMessage);
    mqtt->onConnect(onMqttConnect);
  }
  if (mqtt->connected()) return true;

  DEBUG_PRINTLN(F("Reconnecting MQTT"));
  IPAddress mqttIP;
  if (mqttIP.fromString(mqttServer)) //see if server is IP or domain
  {
    mqtt->setServer(mqttIP, mqttPort);
  } else {
    mqtt->setServer(mqttServer, mqttPort);
  }
  mqtt->setClientId(mqttClientID);
  if (mqttUser[0] && mqttPass[0]) mqtt->setCredentials(mqttUser, mqttPass);

  strlcpy(mqttStatusTopic, mqttDeviceTopic, 33);
  strcat_P(mqttStatusTopic, PSTR("/status"));
  mqtt->setWill(mqttStatusTopic, 0, true, "offline"); // LWT message
  mqtt->setKeepAlive(MQTT_KEEP_ALIVE_TIME);
  mqtt->connect();
  return true;
}

#else
bool initMqtt(){return false;}
void publishMqtt(){}
#endif<|MERGE_RESOLUTION|>--- conflicted
+++ resolved
@@ -91,18 +91,7 @@
     colorUpdated(CALL_MODE_DIRECT_CHANGE);
   } else if (strcmp_P(topic, PSTR("/api")) == 0) {
     DEBUG_PRINTLN(F("MQTT JSON buffer requested."));
-    #ifdef WLED_USE_DYNAMIC_JSON
-    DynamicJsonDocument doc(JSON_BUFFER_SIZE);
-    #else
-    if (!requestJSONBufferLock(8)) return;
-    #endif
     if (payload[0] == '{') { //JSON API
-<<<<<<< HEAD
-      deserializeJson(doc, payloadStr);
-      //fileDoc = &doc; // used for applying presets (presets.cpp)
-      deserializeState(doc.as<JsonObject>());
-      //fileDoc = nullptr;
-=======
       #ifdef WLED_USE_DYNAMIC_JSON
       DynamicJsonDocument doc(JSON_BUFFER_SIZE);
       #else
@@ -111,13 +100,11 @@
       deserializeJson(doc, payloadStr);
       deserializeState(doc.as<JsonObject>());
       releaseJSONBufferLock();
->>>>>>> 7101ad81
     } else { //HTTP API
       String apireq = "win&";
       apireq += (char*)payloadStr;
       handleSet(nullptr, apireq);
     }
-    releaseJSONBufferLock();
   } else if (strlen(topic) != 0) {
     // non standard topic, check with usermods
     usermods.onMqttMessage(topic, payloadStr);
