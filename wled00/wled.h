#ifndef WLED_H
#define WLED_H
/*
   Main sketch, global variable declarations
   @title WLED project sketch
   @version 0.13.1-bl6
   @author Christian Schwinne
 */

// version code in format yymmddb (b = daily build)
<<<<<<< HEAD
#define VERSION 2202022
=======
#define VERSION 2201280
>>>>>>> 795c5159

//uncomment this if you have a "my_config.h" file you'd like to use
//#define WLED_USE_MY_CONFIG

// ESP8266-01 (blue) got too little storage space to work with WLED. 0.10.2 is the last release supporting this unit.

// ESP8266-01 (black) has 1MB flash and can thus fit the whole program, although OTA update is not possible. Use 1M(128K SPIFFS).
// 2-step OTA may still be possible: https://github.com/Aircoookie/WLED/issues/2040#issuecomment-981111096
// Uncomment some of the following lines to disable features:
// Alternatively, with platformio pass your chosen flags to your custom build target in platformio_override.ini

// You are required to disable over-the-air updates:
//#define WLED_DISABLE_OTA         // saves 14kb

// You can choose some of these features to disable:
//#define WLED_DISABLE_ALEXA       // saves 11kb
//#define WLED_DISABLE_BLYNK       // saves 6kb
//#define WLED_DISABLE_CRONIXIE    // saves 3kb
//#define WLED_DISABLE_HUESYNC     // saves 4kb
//#define WLED_DISABLE_INFRARED    // there is no pin left for this on ESP8266-01, saves 12kb
#ifndef WLED_DISABLE_MQTT
  #define WLED_ENABLE_MQTT         // saves 12kb
#endif
//#define WLED_ENABLE_ADALIGHT     // saves 500b only (uses GPIO3 (RX) for serial)
//#define WLED_ENABLE_DMX          // uses 3.5kb (use LEDPIN other than 2)
//#define WLED_ENABLE_JSONLIVE     // peek LED output via /json/live (WS binary peek is always enabled)
#ifndef WLED_DISABLE_LOXONE
  #define WLED_ENABLE_LOXONE       // uses 1.2kb
#endif
#ifndef WLED_DISABLE_WEBSOCKETS
  #define WLED_ENABLE_WEBSOCKETS
#endif

#define WLED_ENABLE_FS_EDITOR      // enable /edit page for editing FS content. Will also be disabled with OTA lock

// to toggle usb serial debug (un)comment the following line
//#define WLED_DEBUG

// filesystem specific debugging
//#define WLED_DEBUG_FS

//optionally disable brownout detector on ESP32.
//This is generally a terrible idea, but improves boot success on boards with a 3.3v regulator + cap setup that can't provide 400mA peaks
//#define WLED_DISABLE_BROWNOUT_DET

// Library inclusions.
#include <Arduino.h>
#ifdef ESP8266
  #include <ESP8266WiFi.h>
  #include <ESP8266mDNS.h>
  #include <ESPAsyncTCP.h>
  #include <LittleFS.h>
  extern "C"
  {
  #include <user_interface.h>
  }
#else // ESP32
  #include <WiFi.h>
  #include <ETH.h>
  #include "esp_wifi.h"
  #include <ESPmDNS.h>
  #include <AsyncTCP.h>
  #if LOROL_LITTLEFS
    #ifndef CONFIG_LITTLEFS_FOR_IDF_3_2
      #define CONFIG_LITTLEFS_FOR_IDF_3_2
    #endif
    #include <LITTLEFS.h>
  #else
    #include <LittleFS.h>
  #endif
#endif

#include "src/dependencies/network/Network.h"

#ifdef WLED_USE_MY_CONFIG
  #include "my_config.h"
#endif

#include <ESPAsyncWebServer.h>
#include <EEPROM.h>
#include <WiFiUdp.h>
#include <DNSServer.h>
#ifndef WLED_DISABLE_OTA
  #define NO_OTA_PORT
  #include <ArduinoOTA.h>
#endif
#include <SPIFFSEditor.h>
#include "src/dependencies/time/TimeLib.h"
#include "src/dependencies/timezone/Timezone.h"
#include "src/dependencies/toki/Toki.h"

#ifndef WLED_DISABLE_ALEXA
  #define ESPALEXA_ASYNC
  #define ESPALEXA_NO_SUBPAGE
  #define ESPALEXA_MAXDEVICES 1
  // #define ESPALEXA_DEBUG
  #include "src/dependencies/espalexa/Espalexa.h"
#endif
#ifndef WLED_DISABLE_BLYNK
  #include "src/dependencies/blynk/BlynkSimpleEsp.h"
#endif

#ifdef WLED_ENABLE_DMX
  #include "src/dependencies/dmx/ESPDMX.h"
#endif

#include "src/dependencies/e131/ESPAsyncE131.h"
#include "src/dependencies/async-mqtt-client/AsyncMqttClient.h"

#define ARDUINOJSON_DECODE_UNICODE 0
#include "src/dependencies/json/AsyncJson-v6.h"
#include "src/dependencies/json/ArduinoJson-v6.h"

// ESP32-WROVER features SPI RAM (aka PSRAM) which can be allocated using ps_malloc()
// we can create custom PSRAMDynamicJsonDocument to use such feature (replacing DynamicJsonDocument)
// The following is a construct to enable code to compile without it.
// There is a code thet will still not use PSRAM though:
//    AsyncJsonResponse is a derived class that implements DynamicJsonDocument (AsyncJson-v6.h)
#if defined(ARDUINO_ARCH_ESP32) && defined(WLED_USE_PSRAM)
struct PSRAM_Allocator {
  void* allocate(size_t size) {
    if (psramFound()) return ps_malloc(size); // use PSRAM if it exists
    else              return malloc(size);    // fallback
  }
  void deallocate(void* pointer) {
    free(pointer);
  }
};
using PSRAMDynamicJsonDocument = BasicJsonDocument<PSRAM_Allocator>;
#else
#define PSRAMDynamicJsonDocument DynamicJsonDocument
#endif

#include "fcn_declare.h"
#include "html_ui.h"
#ifndef WLED_DISABLE_SIMPLE_UI
#include "html_simple.h"
#endif
#include "html_settings.h"
#include "html_other.h"
#include "FX.h"
#include "ir_codes.h"
#include "const.h"
#include "NodeStruct.h"
#include "pin_manager.h"
#include "bus_manager.h"

#ifndef CLIENT_SSID
  #define CLIENT_SSID DEFAULT_CLIENT_SSID
#endif

#ifndef CLIENT_PASS
  #define CLIENT_PASS ""
#endif

#ifndef SPIFFS_EDITOR_AIRCOOOKIE
  #error You are not using the Aircoookie fork of the ESPAsyncWebserver library.\
  Using upstream puts your WiFi password at risk of being served by the filesystem.\
  Comment out this error message to build regardless.
#endif

#ifndef WLED_DISABLE_INFRARED
  #include <IRremoteESP8266.h>
  #include <IRrecv.h>
  #include <IRutils.h>
#endif

//Filesystem to use for preset and config files. SPIFFS or LittleFS on ESP8266, SPIFFS only on ESP32 (now using LITTLEFS port by lorol)
#ifdef ESP8266
  #define WLED_FS LittleFS
#else
  #if LOROL_LITTLEFS
    #define WLED_FS LITTLEFS
  #else
    #define WLED_FS LittleFS
  #endif
#endif

// GLOBAL VARIABLES
// both declared and defined in header (solution from http://www.keil.com/support/docs/1868.htm)
//
//e.g. byte test = 2 becomes WLED_GLOBAL byte test _INIT(2);
//     int arr[]{0,1,2} becomes WLED_GLOBAL int arr[] _INIT_N(({0,1,2}));

#ifndef WLED_DEFINE_GLOBAL_VARS
# define WLED_GLOBAL extern
# define _INIT(x)
# define _INIT_N(x)
#else
# define WLED_GLOBAL
# define _INIT(x) = x

//needed to ignore commas in array definitions
#define UNPACK( ... ) __VA_ARGS__
# define _INIT_N(x) UNPACK x
#endif

#define STRINGIFY(X) #X
#define TOSTRING(X) STRINGIFY(X)

#ifndef WLED_VERSION
  #define WLED_VERSION "dev"
#endif

// Global Variable definitions
WLED_GLOBAL char versionString[] _INIT(TOSTRING(WLED_VERSION));
#define WLED_CODENAME "Toki"

// AP and OTA default passwords (for maximum security change them!)
WLED_GLOBAL char apPass[65]  _INIT(DEFAULT_AP_PASS);
WLED_GLOBAL char otaPass[33] _INIT(DEFAULT_OTA_PASS);

// Hardware and pin config
#ifndef BTNPIN
WLED_GLOBAL int8_t btnPin[WLED_MAX_BUTTONS] _INIT({0});
#else
WLED_GLOBAL int8_t btnPin[WLED_MAX_BUTTONS] _INIT({BTNPIN});
#endif
#ifndef RLYPIN
WLED_GLOBAL int8_t rlyPin _INIT(12);
#else
WLED_GLOBAL int8_t rlyPin _INIT(RLYPIN);
#endif
//Relay mode (1 = active high, 0 = active low, flipped in cfg.json)
#ifndef RLYMDE
WLED_GLOBAL bool rlyMde _INIT(true);
#else
WLED_GLOBAL bool rlyMde _INIT(RLYMDE);
#endif
#ifndef IRPIN
WLED_GLOBAL int8_t irPin _INIT(-1);
#else
WLED_GLOBAL int8_t irPin _INIT(IRPIN);
#endif

//WLED_GLOBAL byte presetToApply _INIT(0);

WLED_GLOBAL char ntpServerName[33] _INIT("0.wled.pool.ntp.org");   // NTP server to use

// WiFi CONFIG (all these can be changed via web UI, no need to set them here)
WLED_GLOBAL char clientSSID[33] _INIT(CLIENT_SSID);
WLED_GLOBAL char clientPass[65] _INIT(CLIENT_PASS);
WLED_GLOBAL char cmDNS[33] _INIT("x");                             // mDNS address (placeholder, is replaced by wledXXXXXX.local)
WLED_GLOBAL char apSSID[33] _INIT("");                             // AP off by default (unless setup)
WLED_GLOBAL byte apChannel _INIT(1);                               // 2.4GHz WiFi AP channel (1-13)
WLED_GLOBAL byte apHide    _INIT(0);                               // hidden AP SSID
WLED_GLOBAL byte apBehavior _INIT(AP_BEHAVIOR_BOOT_NO_CONN);       // access point opens when no connection after boot by default
WLED_GLOBAL IPAddress staticIP      _INIT_N(((  0,   0,  0,  0))); // static IP of ESP
WLED_GLOBAL IPAddress staticGateway _INIT_N(((  0,   0,  0,  0))); // gateway (router) IP
WLED_GLOBAL IPAddress staticSubnet  _INIT_N(((255, 255, 255, 0))); // most common subnet in home networks
#ifdef ARDUINO_ARCH_ESP32
WLED_GLOBAL bool noWifiSleep _INIT(true);                          // disabling modem sleep modes will increase heat output and power usage, but may help with connection issues
#else
WLED_GLOBAL bool noWifiSleep _INIT(false);
#endif

#ifdef WLED_USE_ETHERNET
  #ifdef WLED_ETH_DEFAULT                                          // default ethernet board type if specified
    WLED_GLOBAL int ethernetType _INIT(WLED_ETH_DEFAULT);          // ethernet board type
  #else
    WLED_GLOBAL int ethernetType _INIT(WLED_ETH_NONE);             // use none for ethernet board type if default not defined
  #endif
#endif

// LED CONFIG
WLED_GLOBAL bool turnOnAtBoot _INIT(true);                // turn on LEDs at power-up
WLED_GLOBAL byte bootPreset   _INIT(0);                   // save preset to load after power-up

//if true, a segment per bus will be created on boot and LED settings save
//if false, only one segment spanning the total LEDs is created,
//but not on LED settings save if there is more than one segment currently
WLED_GLOBAL bool autoSegments _INIT(false);
WLED_GLOBAL bool correctWB _INIT(false); //CCT color correction of RGB color
WLED_GLOBAL bool cctFromRgb _INIT(false); //CCT is calculated from RGB instead of using seg.cct

WLED_GLOBAL byte col[]    _INIT_N(({ 255, 160, 0, 0 }));  // current RGB(W) primary color. col[] should be updated if you want to change the color.
WLED_GLOBAL byte colSec[] _INIT_N(({ 0, 0, 0, 0 }));      // current RGB(W) secondary color
WLED_GLOBAL byte briS     _INIT(128);                     // default brightness

WLED_GLOBAL byte nightlightTargetBri _INIT(0);      // brightness after nightlight is over
WLED_GLOBAL byte nightlightDelayMins _INIT(60);
WLED_GLOBAL byte nightlightMode      _INIT(NL_MODE_FADE); // See const.h for available modes. Was nightlightFade
WLED_GLOBAL bool fadeTransition      _INIT(true);   // enable crossfading color transition
WLED_GLOBAL uint16_t transitionDelay _INIT(750);    // default crossfade duration in ms

WLED_GLOBAL byte briMultiplier _INIT(100);          // % of brightness to set (to limit power, if you set it to 50 and set bri to 255, actual brightness will be 127)

// User Interface CONFIG
WLED_GLOBAL char serverDescription[33] _INIT("WLED");  // Name of module
WLED_GLOBAL bool syncToggleReceive     _INIT(false);   // UIs which only have a single button for sync should toggle send+receive if this is true, only send otherwise
WLED_GLOBAL bool simplifiedUI          _INIT(false);   // enable simplified UI
WLED_GLOBAL byte cacheInvalidate       _INIT(0);       // used to invalidate browser cache when switching from regular to simplified UI

// Sync CONFIG
WLED_GLOBAL NodesMap Nodes;
WLED_GLOBAL bool nodeListEnabled _INIT(true);
WLED_GLOBAL bool nodeBroadcastEnabled _INIT(true);

WLED_GLOBAL byte buttonType[WLED_MAX_BUTTONS]  _INIT({BTN_TYPE_PUSH});
WLED_GLOBAL byte irEnabled      _INIT(0);     // Infrared receiver

WLED_GLOBAL uint16_t udpPort    _INIT(21324); // WLED notifier default port
WLED_GLOBAL uint16_t udpPort2   _INIT(65506); // WLED notifier supplemental port
WLED_GLOBAL uint16_t udpRgbPort _INIT(19446); // Hyperion port

WLED_GLOBAL uint8_t syncGroups    _INIT(0x01);                    // sync groups this instance syncs (bit mapped)
WLED_GLOBAL uint8_t receiveGroups _INIT(0x01);                    // sync receive groups this instance belongs to (bit mapped)
WLED_GLOBAL bool receiveNotificationBrightness _INIT(true);       // apply brightness from incoming notifications
WLED_GLOBAL bool receiveNotificationColor      _INIT(true);       // apply color
WLED_GLOBAL bool receiveNotificationEffects    _INIT(true);       // apply effects setup
WLED_GLOBAL bool receiveSegmentOptions         _INIT(false);      // apply segment options
WLED_GLOBAL bool notifyDirect _INIT(false);                       // send notification if change via UI or HTTP API
WLED_GLOBAL bool notifyButton _INIT(false);                       // send if updated by button or infrared remote
WLED_GLOBAL bool notifyAlexa  _INIT(false);                       // send notification if updated via Alexa
WLED_GLOBAL bool notifyMacro  _INIT(false);                       // send notification for macro
WLED_GLOBAL bool notifyHue    _INIT(true);                        // send notification if Hue light changes
WLED_GLOBAL bool notifyTwice  _INIT(false);                       // notifications use UDP: enable if devices don't sync reliably

WLED_GLOBAL bool alexaEnabled _INIT(false);                       // enable device discovery by Amazon Echo
WLED_GLOBAL char alexaInvocationName[33] _INIT("Light");          // speech control name of device. Choose something voice-to-text can understand

#ifndef WLED_DISABLE_BLYNK
WLED_GLOBAL char blynkApiKey[36] _INIT("");                       // Auth token for Blynk server. If empty, no connection will be made
WLED_GLOBAL char blynkHost[33] _INIT("blynk-cloud.com");          // Default Blynk host
WLED_GLOBAL uint16_t blynkPort _INIT(80);                         // Default Blynk port
#endif

WLED_GLOBAL uint16_t realtimeTimeoutMs _INIT(2500);               // ms timeout of realtime mode before returning to normal mode
WLED_GLOBAL int arlsOffset _INIT(0);                              // realtime LED offset
WLED_GLOBAL bool receiveDirect _INIT(true);                       // receive UDP realtime
WLED_GLOBAL bool arlsDisableGammaCorrection _INIT(true);          // activate if gamma correction is handled by the source
WLED_GLOBAL bool arlsForceMaxBri _INIT(false);                    // enable to force max brightness if source has very dark colors that would be black

#ifdef WLED_ENABLE_DMX
WLED_GLOBAL DMXESPSerial dmx;
WLED_GLOBAL uint16_t e131ProxyUniverse _INIT(0);                  // output this E1.31 (sACN) / ArtNet universe via MAX485 (0 = disabled)
#endif
WLED_GLOBAL uint16_t e131Universe _INIT(1);                       // settings for E1.31 (sACN) protocol (only DMX_MODE_MULTIPLE_* can span over consequtive universes)
WLED_GLOBAL uint16_t e131Port _INIT(5568);                        // DMX in port. E1.31 default is 5568, Art-Net is 6454
WLED_GLOBAL byte DMXMode _INIT(DMX_MODE_MULTIPLE_RGB);            // DMX mode (s.a.)
WLED_GLOBAL uint16_t DMXAddress _INIT(1);                         // DMX start address of fixture, a.k.a. first Channel [for E1.31 (sACN) protocol]
WLED_GLOBAL byte DMXOldDimmer _INIT(0);                           // only update brightness on change
WLED_GLOBAL byte e131LastSequenceNumber[E131_MAX_UNIVERSE_COUNT]; // to detect packet loss
WLED_GLOBAL bool e131Multicast _INIT(false);                      // multicast or unicast
WLED_GLOBAL bool e131SkipOutOfSequence _INIT(false);              // freeze instead of flickering

WLED_GLOBAL bool mqttEnabled _INIT(false);
WLED_GLOBAL char mqttDeviceTopic[33] _INIT("");            // main MQTT topic (individual per device, default is wled/mac)
WLED_GLOBAL char mqttGroupTopic[33] _INIT("wled/all");     // second MQTT topic (for example to group devices)
WLED_GLOBAL char mqttServer[33] _INIT("");                 // both domains and IPs should work (no SSL)
WLED_GLOBAL char mqttUser[41] _INIT("");                   // optional: username for MQTT auth
WLED_GLOBAL char mqttPass[65] _INIT("");                   // optional: password for MQTT auth
WLED_GLOBAL char mqttClientID[41] _INIT("");               // override the client ID
WLED_GLOBAL uint16_t mqttPort _INIT(1883);

#ifndef WLED_DISABLE_HUESYNC
WLED_GLOBAL bool huePollingEnabled _INIT(false);           // poll hue bridge for light state
WLED_GLOBAL uint16_t huePollIntervalMs _INIT(2500);        // low values (< 1sec) may cause lag but offer quicker response
WLED_GLOBAL char hueApiKey[47] _INIT("api");               // key token will be obtained from bridge
WLED_GLOBAL byte huePollLightId _INIT(1);                  // ID of hue lamp to sync to. Find the ID in the hue app ("about" section)
WLED_GLOBAL IPAddress hueIP _INIT_N(((0, 0, 0, 0))); // IP address of the bridge
WLED_GLOBAL bool hueApplyOnOff _INIT(true);
WLED_GLOBAL bool hueApplyBri _INIT(true);
WLED_GLOBAL bool hueApplyColor _INIT(true);
#endif

WLED_GLOBAL uint16_t serialBaud _INIT(1152); // serial baud rate, multiply by 100

// Time CONFIG
WLED_GLOBAL bool ntpEnabled _INIT(false);    // get internet time. Only required if you use clock overlays or time-activated macros
WLED_GLOBAL bool useAMPM _INIT(false);       // 12h/24h clock format
WLED_GLOBAL byte currentTimezone _INIT(0);   // Timezone ID. Refer to timezones array in wled10_ntp.ino
WLED_GLOBAL int utcOffsetSecs _INIT(0);      // Seconds to offset from UTC before timzone calculation

WLED_GLOBAL byte overlayDefault _INIT(0);                               // 0: no overlay 1: analog clock 2: single-digit clock 3: cronixie
WLED_GLOBAL byte overlayMin _INIT(0), overlayMax _INIT(DEFAULT_LED_COUNT - 1);   // boundaries of overlay mode

WLED_GLOBAL byte analogClock12pixel _INIT(0);               // The pixel in your strip where "midnight" would be
WLED_GLOBAL bool analogClockSecondsTrail _INIT(false);      // Display seconds as trail of LEDs instead of a single pixel
WLED_GLOBAL bool analogClock5MinuteMarks _INIT(false);      // Light pixels at every 5-minute position

#ifndef WLED_DISABLE_CRONIXIE
WLED_GLOBAL char cronixieDisplay[7] _INIT("HHMMSS");        // Cronixie Display mask. See wled13_cronixie.ino
WLED_GLOBAL bool cronixieBacklight _INIT(true);             // Allow digits to be back-illuminated
#endif

WLED_GLOBAL bool countdownMode _INIT(false);                         // Clock will count down towards date
WLED_GLOBAL byte countdownYear _INIT(20), countdownMonth _INIT(1);   // Countdown target date, year is last two digits
WLED_GLOBAL byte countdownDay  _INIT(1) , countdownHour  _INIT(0);
WLED_GLOBAL byte countdownMin  _INIT(0) , countdownSec   _INIT(0);

WLED_GLOBAL byte macroNl   _INIT(0);        // after nightlight delay over
WLED_GLOBAL byte macroCountdown _INIT(0);
WLED_GLOBAL byte macroAlexaOn _INIT(0), macroAlexaOff _INIT(0);
WLED_GLOBAL byte macroButton[WLED_MAX_BUTTONS]        _INIT({0});
WLED_GLOBAL byte macroLongPress[WLED_MAX_BUTTONS]     _INIT({0});
WLED_GLOBAL byte macroDoublePress[WLED_MAX_BUTTONS]   _INIT({0});

// Security CONFIG
WLED_GLOBAL bool otaLock     _INIT(false);  // prevents OTA firmware updates without password. ALWAYS enable if system exposed to any public networks
WLED_GLOBAL bool wifiLock    _INIT(false);  // prevents access to WiFi settings when OTA lock is enabled
WLED_GLOBAL bool aOtaEnabled _INIT(true);   // ArduinoOTA allows easy updates directly from the IDE. Careful, it does not auto-disable when OTA lock is on

WLED_GLOBAL uint16_t userVar0 _INIT(0), userVar1 _INIT(0); //available for use in usermod

#ifdef WLED_ENABLE_DMX
  // dmx CONFIG
  WLED_GLOBAL byte DMXChannels _INIT(7);        // number of channels per fixture
  WLED_GLOBAL byte DMXFixtureMap[15] _INIT_N(({ 0, 0, 0, 0, 0, 0, 0, 0, 0, 0, 0, 0, 0, 0, 0 }));
  // assigns the different channels to different functions. See wled21_dmx.ino for more information.
  WLED_GLOBAL uint16_t DMXGap _INIT(10);          // gap between the fixtures. makes addressing easier because you don't have to memorize odd numbers when climbing up onto a rig.
  WLED_GLOBAL uint16_t DMXStart _INIT(10);        // start address of the first fixture
  WLED_GLOBAL uint16_t DMXStartLED _INIT(0);      // LED from which DMX fixtures start
#endif

// internal global variable declarations
// wifi
WLED_GLOBAL bool apActive _INIT(false);
WLED_GLOBAL bool forceReconnect _INIT(false);
WLED_GLOBAL uint32_t lastReconnectAttempt _INIT(0);
WLED_GLOBAL bool interfacesInited _INIT(false);
WLED_GLOBAL bool wasConnected _INIT(false);

// color
WLED_GLOBAL byte lastRandomIndex _INIT(0);        // used to save last random color so the new one is not the same

// transitions
WLED_GLOBAL bool transitionActive _INIT(false);
WLED_GLOBAL uint16_t transitionDelayDefault _INIT(transitionDelay);
WLED_GLOBAL uint16_t transitionDelayTemp _INIT(transitionDelay);
WLED_GLOBAL unsigned long transitionStartTime;
WLED_GLOBAL float tperLast _INIT(0);        // crossfade transition progress, 0.0f - 1.0f
WLED_GLOBAL bool jsonTransitionOnce _INIT(false);

// nightlight
WLED_GLOBAL bool nightlightActive _INIT(false);
WLED_GLOBAL bool nightlightActiveOld _INIT(false);
WLED_GLOBAL uint32_t nightlightDelayMs _INIT(10);
WLED_GLOBAL byte nightlightDelayMinsDefault _INIT(nightlightDelayMins);
WLED_GLOBAL unsigned long nightlightStartTime;
WLED_GLOBAL byte briNlT _INIT(0);                     // current nightlight brightness
WLED_GLOBAL byte colNlT[] _INIT_N(({ 0, 0, 0, 0 }));        // current nightlight color

// brightness
WLED_GLOBAL unsigned long lastOnTime _INIT(0);
WLED_GLOBAL bool offMode _INIT(!turnOnAtBoot);
WLED_GLOBAL byte bri _INIT(briS);
WLED_GLOBAL byte briOld _INIT(0);
WLED_GLOBAL byte briT _INIT(0);
WLED_GLOBAL byte briIT _INIT(0);
WLED_GLOBAL byte briLast _INIT(128);          // brightness before turned off. Used for toggle function
WLED_GLOBAL byte whiteLast _INIT(128);        // white channel before turned off. Used for toggle function

// button
WLED_GLOBAL bool buttonPublishMqtt                            _INIT(false);
WLED_GLOBAL bool buttonPressedBefore[WLED_MAX_BUTTONS]        _INIT({false});
WLED_GLOBAL bool buttonLongPressed[WLED_MAX_BUTTONS]          _INIT({false});
WLED_GLOBAL unsigned long buttonPressedTime[WLED_MAX_BUTTONS] _INIT({0});
WLED_GLOBAL unsigned long buttonWaitTime[WLED_MAX_BUTTONS]    _INIT({0});
WLED_GLOBAL byte touchThreshold                               _INIT(TOUCH_THRESHOLD);

// notifications
WLED_GLOBAL bool notifyDirectDefault _INIT(notifyDirect);
WLED_GLOBAL bool receiveNotifications _INIT(true);
WLED_GLOBAL unsigned long notificationSentTime _INIT(0);
WLED_GLOBAL byte notificationSentCallMode _INIT(CALL_MODE_INIT);
WLED_GLOBAL bool notificationTwoRequired _INIT(false);

// effects
WLED_GLOBAL byte effectCurrent _INIT(0);
WLED_GLOBAL byte effectSpeed _INIT(128);
WLED_GLOBAL byte effectIntensity _INIT(128);
WLED_GLOBAL byte effectPalette _INIT(0);
WLED_GLOBAL bool effectChanged _INIT(false);
WLED_GLOBAL bool colorChanged _INIT(false);

// network
WLED_GLOBAL bool udpConnected _INIT(false), udp2Connected _INIT(false), udpRgbConnected _INIT(false);

// ui style
WLED_GLOBAL bool showWelcomePage _INIT(false);

// hue
WLED_GLOBAL byte hueError _INIT(HUE_ERROR_INACTIVE);
// WLED_GLOBAL uint16_t hueFailCount _INIT(0);
WLED_GLOBAL float hueXLast _INIT(0), hueYLast _INIT(0);
WLED_GLOBAL uint16_t hueHueLast _INIT(0), hueCtLast _INIT(0);
WLED_GLOBAL byte hueSatLast _INIT(0), hueBriLast _INIT(0);
WLED_GLOBAL unsigned long hueLastRequestSent _INIT(0);
WLED_GLOBAL bool hueAuthRequired _INIT(false);
WLED_GLOBAL bool hueReceived _INIT(false);
WLED_GLOBAL bool hueStoreAllowed _INIT(false), hueNewKey _INIT(false);

// overlays
WLED_GLOBAL byte overlayCurrent _INIT(overlayDefault);

// cronixie
WLED_GLOBAL byte dP[] _INIT_N(({ 255, 255, 255, 255, 255, 255 }));

// countdown
WLED_GLOBAL unsigned long countdownTime _INIT(1514764800L);
WLED_GLOBAL bool countdownOverTriggered _INIT(true);

//timer
WLED_GLOBAL byte lastTimerMinute  _INIT(0);
WLED_GLOBAL byte timerHours[]     _INIT_N(({ 0, 0, 0, 0, 0, 0, 0, 0, 0, 0 }));
WLED_GLOBAL int8_t timerMinutes[] _INIT_N(({ 0, 0, 0, 0, 0, 0, 0, 0, 0, 0 }));
WLED_GLOBAL byte timerMacro[]     _INIT_N(({ 0, 0, 0, 0, 0, 0, 0, 0, 0, 0 }));
//weekdays to activate on, bit pattern of arr elem: 0b11111111: sun,sat,fri,thu,wed,tue,mon,validity
WLED_GLOBAL byte timerWeekday[]   _INIT_N(({ 255, 255, 255, 255, 255, 255, 255, 255, 255, 255 }));
//upper 4 bits start, lower 4 bits end month (default 28: start month 1 and end month 12)
WLED_GLOBAL byte timerMonth[]     _INIT_N(({28,28,28,28,28,28,28,28}));
WLED_GLOBAL byte timerDay[]       _INIT_N(({1,1,1,1,1,1,1,1}));
WLED_GLOBAL byte timerDayEnd[]		_INIT_N(({31,31,31,31,31,31,31,31}));

// blynk
WLED_GLOBAL bool blynkEnabled _INIT(false);

//improv
WLED_GLOBAL byte improvActive _INIT(0); //0: no improv packet received, 1: improv active, 2: provisioning
WLED_GLOBAL byte improvError _INIT(0);

//playlists
WLED_GLOBAL int16_t currentPlaylist _INIT(-1);
//still used for "PL=~" HTTP API command
WLED_GLOBAL byte presetCycCurr _INIT(0);
WLED_GLOBAL byte presetCycMin _INIT(1);
WLED_GLOBAL byte presetCycMax _INIT(5); 

// realtime
WLED_GLOBAL byte realtimeMode _INIT(REALTIME_MODE_INACTIVE);
WLED_GLOBAL byte realtimeOverride _INIT(REALTIME_OVERRIDE_NONE);
WLED_GLOBAL IPAddress realtimeIP _INIT_N(((0, 0, 0, 0)));
WLED_GLOBAL unsigned long realtimeTimeout _INIT(0);
WLED_GLOBAL uint8_t tpmPacketCount _INIT(0);
WLED_GLOBAL uint16_t tpmPayloadFrameSize _INIT(0);

// mqtt
WLED_GLOBAL unsigned long lastMqttReconnectAttempt _INIT(0);
WLED_GLOBAL unsigned long lastInterfaceUpdate _INIT(0);
WLED_GLOBAL byte interfaceUpdateCallMode _INIT(CALL_MODE_INIT);
WLED_GLOBAL char mqttStatusTopic[40] _INIT("");        // this must be global because of async handlers

// alexa udp
WLED_GLOBAL String escapedMac;
#ifndef WLED_DISABLE_ALEXA
  WLED_GLOBAL Espalexa espalexa;
  WLED_GLOBAL EspalexaDevice* espalexaDevice;
#endif

// dns server
WLED_GLOBAL DNSServer dnsServer;

// network time
WLED_GLOBAL bool ntpConnected _INIT(false);
WLED_GLOBAL time_t localTime _INIT(0);
WLED_GLOBAL unsigned long ntpLastSyncTime _INIT(999000000L);
WLED_GLOBAL unsigned long ntpPacketSentTime _INIT(999000000L);
WLED_GLOBAL IPAddress ntpServerIP;
WLED_GLOBAL uint16_t ntpLocalPort _INIT(2390);
WLED_GLOBAL uint16_t rolloverMillis _INIT(0);
WLED_GLOBAL float longitude _INIT(0.0);
WLED_GLOBAL float latitude _INIT(0.0);
WLED_GLOBAL time_t sunrise _INIT(0);
WLED_GLOBAL time_t sunset _INIT(0);
WLED_GLOBAL Toki toki _INIT(Toki());

// Temp buffer
WLED_GLOBAL char* obuf;
WLED_GLOBAL uint16_t olen _INIT(0);

// General filesystem
WLED_GLOBAL size_t fsBytesUsed _INIT(0);
WLED_GLOBAL size_t fsBytesTotal _INIT(0);
WLED_GLOBAL unsigned long presetsModifiedTime _INIT(0L);
WLED_GLOBAL JsonDocument* fileDoc;
WLED_GLOBAL bool doCloseFile _INIT(false);

// presets
WLED_GLOBAL byte currentPreset _INIT(0);

WLED_GLOBAL byte errorFlag _INIT(0);

WLED_GLOBAL String messageHead, messageSub;
WLED_GLOBAL byte optionType;

WLED_GLOBAL bool doReboot _INIT(false);        // flag to initiate reboot from async handlers
WLED_GLOBAL bool doPublishMqtt _INIT(false);

// server library objects
WLED_GLOBAL AsyncWebServer server _INIT_N(((80)));
#ifdef WLED_ENABLE_WEBSOCKETS
WLED_GLOBAL AsyncWebSocket ws _INIT_N((("/ws")));
#endif
WLED_GLOBAL AsyncClient* hueClient _INIT(NULL);
WLED_GLOBAL AsyncMqttClient* mqtt _INIT(NULL);

// udp interface objects
WLED_GLOBAL WiFiUDP notifierUdp, rgbUdp, notifier2Udp;
WLED_GLOBAL WiFiUDP ntpUdp;
WLED_GLOBAL ESPAsyncE131 e131 _INIT_N(((handleE131Packet)));
WLED_GLOBAL ESPAsyncE131 ddp  _INIT_N(((handleE131Packet)));
WLED_GLOBAL bool e131NewData _INIT(false);

// led fx library object
WLED_GLOBAL BusManager busses _INIT(BusManager());
WLED_GLOBAL WS2812FX strip _INIT(WS2812FX());
WLED_GLOBAL BusConfig* busConfigs[WLED_MAX_BUSSES] _INIT({nullptr}); //temporary, to remember values from network callback until after
WLED_GLOBAL bool doInitBusses _INIT(false);
WLED_GLOBAL int8_t loadLedmap _INIT(-1);

// Usermod manager
WLED_GLOBAL UsermodManager usermods _INIT(UsermodManager());

// global ArduinoJson buffer
WLED_GLOBAL StaticJsonDocument<JSON_BUFFER_SIZE> doc;
WLED_GLOBAL volatile uint8_t jsonBufferLock _INIT(0);

// enable additional debug output
#ifdef WLED_DEBUG
  #ifndef ESP8266
  #include <rom/rtc.h>
  #endif
  #define DEBUG_PRINT(x) Serial.print(x)
  #define DEBUG_PRINTLN(x) Serial.println(x)
  #define DEBUG_PRINTF(x...) Serial.printf(x)
#else
  #define DEBUG_PRINT(x)
  #define DEBUG_PRINTLN(x)
  #define DEBUG_PRINTF(x...)
#endif

#ifdef WLED_DEBUG_FS
  #define DEBUGFS_PRINT(x) Serial.print(x)
  #define DEBUGFS_PRINTLN(x) Serial.println(x)
  #define DEBUGFS_PRINTF(x...) Serial.printf(x)
#else
  #define DEBUGFS_PRINT(x)
  #define DEBUGFS_PRINTLN(x)
  #define DEBUGFS_PRINTF(x...)
#endif

// debug macro variable definitions
#ifdef WLED_DEBUG
  WLED_GLOBAL unsigned long debugTime _INIT(0);
  WLED_GLOBAL int lastWifiState _INIT(3);
  WLED_GLOBAL unsigned long wifiStateChangedTime _INIT(0);
  WLED_GLOBAL unsigned long loops _INIT(0);
#endif

#ifdef ARDUINO_ARCH_ESP32
  #define WLED_CONNECTED (WiFi.status() == WL_CONNECTED || ETH.localIP()[0] != 0)
#else
  #define WLED_CONNECTED (WiFi.status() == WL_CONNECTED)
#endif
#define WLED_WIFI_CONFIGURED (strlen(clientSSID) >= 1 && strcmp(clientSSID, DEFAULT_CLIENT_SSID) != 0)
#define WLED_MQTT_CONNECTED (mqtt != nullptr && mqtt->connected())

//macro to convert F to const
#define SET_F(x)  (const char*)F(x)

//color mangling macros
#define RGBW32(r,g,b,w) (uint32_t((byte(w) << 24) | (byte(r) << 16) | (byte(g) << 8) | (byte(b))))
#define R(c) (byte((c) >> 16))
#define G(c) (byte((c) >> 8))
#define B(c) (byte(c))
#define W(c) (byte((c) >> 24))

class WLED {
public:
  WLED();
  static WLED& instance()
  {
    static WLED instance;
    return instance;
  }

  // boot starts here
  void setup();

  void loop();
  void reset();

  void beginStrip();
  void handleConnection();
  bool initEthernet(); // result is informational
  void initAP(bool resetAP = false);
  void initConnection();
  void initInterfaces();
  void handleStatusLED();
};
#endif        // WLED_H<|MERGE_RESOLUTION|>--- conflicted
+++ resolved
@@ -8,11 +8,7 @@
  */
 
 // version code in format yymmddb (b = daily build)
-<<<<<<< HEAD
-#define VERSION 2202022
-=======
-#define VERSION 2201280
->>>>>>> 795c5159
+#define VERSION 2202031
 
 //uncomment this if you have a "my_config.h" file you'd like to use
 //#define WLED_USE_MY_CONFIG
