#include "src/dependencies/timezone/Timezone.h"
#include "wled.h"
#include "wled_math.h"

/*
 * Acquires time from NTP server
 */
Timezone* tz;

#define TZ_UTC                  0
#define TZ_UK                   1
#define TZ_EUROPE_CENTRAL       2
#define TZ_EUROPE_EASTERN       3
#define TZ_US_EASTERN           4
#define TZ_US_CENTRAL           5
#define TZ_US_MOUNTAIN          6
#define TZ_US_ARIZONA           7
#define TZ_US_PACIFIC           8
#define TZ_CHINA                9
#define TZ_JAPAN               10
#define TZ_AUSTRALIA_EASTERN   11
#define TZ_NEW_ZEALAND         12
#define TZ_NORTH_KOREA         13
#define TZ_INDIA               14
#define TZ_SASKACHEWAN         15
#define TZ_AUSTRALIA_NORTHERN  16
#define TZ_AUSTRALIA_SOUTHERN  17
#define TZ_HAWAII              18
#define TZ_INIT               255

byte tzCurrent = TZ_INIT; //uninitialized

void updateTimezone() {
  delete tz;
  TimeChangeRule tcrDaylight = {Last, Sun, Mar, 1, 0}; //UTC
  TimeChangeRule tcrStandard = tcrDaylight;            //UTC

  switch (currentTimezone) {
    case TZ_UK : {
      tcrDaylight = {Last, Sun, Mar, 1, 60};      //British Summer Time
      tcrStandard = {Last, Sun, Oct, 2, 0};       //Standard Time
      break;
    }
    case TZ_EUROPE_CENTRAL : {
      tcrDaylight = {Last, Sun, Mar, 2, 120};     //Central European Summer Time
      tcrStandard = {Last, Sun, Oct, 3, 60};      //Central European Standard Time
      break;
    }
    case TZ_EUROPE_EASTERN : {
      tcrDaylight = {Last, Sun, Mar, 3, 180};     //East European Summer Time
      tcrStandard = {Last, Sun, Oct, 4, 120};     //East European Standard Time
      break;
    }
    case TZ_US_EASTERN : {
      tcrDaylight = {Second, Sun, Mar, 2, -240};  //EDT = UTC - 4 hours
      tcrStandard = {First,  Sun, Nov, 2, -300};  //EST = UTC - 5 hours
      break;
    }
    case TZ_US_CENTRAL : {
      tcrDaylight = {Second, Sun, Mar, 2, -300};  //CDT = UTC - 5 hours
      tcrStandard = {First,  Sun, Nov, 2, -360};  //CST = UTC - 6 hours
      break;
    }
    case TZ_US_MOUNTAIN : {
      tcrDaylight = {Second, Sun, Mar, 2, -360};  //MDT = UTC - 6 hours
      tcrStandard = {First,  Sun, Nov, 2, -420};  //MST = UTC - 7 hours
      break;
    }
    case TZ_US_ARIZONA : {
      tcrDaylight = {First,  Sun, Nov, 2, -420};  //MST = UTC - 7 hours
      tcrStandard = {First,  Sun, Nov, 2, -420};  //MST = UTC - 7 hours
      break;
    }
    case TZ_US_PACIFIC : {
      tcrDaylight = {Second, Sun, Mar, 2, -420};  //PDT = UTC - 7 hours
      tcrStandard = {First,  Sun, Nov, 2, -480};  //PST = UTC - 8 hours
      break;
    }
    case TZ_CHINA : {
      tcrDaylight = {Last, Sun, Mar, 1, 480};     //CST = UTC + 8 hours
      tcrStandard = tcrDaylight;
      break;
    }
    case TZ_JAPAN : {
      tcrDaylight = {Last, Sun, Mar, 1, 540};     //JST = UTC + 9 hours
      tcrStandard = tcrDaylight;
      break;
    }
    case TZ_AUSTRALIA_EASTERN : {
      tcrDaylight = {Second, Sun, Oct, 2, 660};   //AEDT = UTC + 11 hours
      tcrStandard = {First,  Sun, Apr, 3, 600};   //AEST = UTC + 10 hours
      break;
    }
    case TZ_NEW_ZEALAND : {
      tcrDaylight = {Second, Sun, Sep, 2, 780};   //NZDT = UTC + 13 hours
      tcrStandard = {First,  Sun, Apr, 3, 720};   //NZST = UTC + 12 hours
      break;
    }
    case TZ_NORTH_KOREA : {
      tcrDaylight = {Last, Sun, Mar, 1, 510};     //Pyongyang Time = UTC + 8.5 hours
      tcrStandard = tcrDaylight;
      break;
    }
    case TZ_INDIA : {
      tcrDaylight = {Last, Sun, Mar, 1, 330};     //India Standard Time = UTC + 5.5 hours
      tcrStandard = tcrDaylight;
      break;
    }
    case TZ_SASKACHEWAN : {
      tcrDaylight = {First,  Sun, Nov, 2, -360};  //CST = UTC - 6 hours
      tcrStandard = tcrDaylight;
      break;
    }
    case TZ_AUSTRALIA_NORTHERN : {
      tcrStandard = {First, Sun, Apr, 3, 570};   //ACST = UTC + 9.5 hours
      tcrStandard = tcrDaylight;
      break;
    }
    case TZ_AUSTRALIA_SOUTHERN : {
      tcrDaylight = {First, Sun, Oct, 2, 630};   //ACDT = UTC + 10.5 hours
      tcrStandard = {First, Sun, Apr, 3, 570};   //ACST = UTC + 9.5 hours
      break;
    }
    case TZ_HAWAII : {
      tcrDaylight = {Last, Sun, Mar, 1, -600};   //HST =  UTC - 10 hours
      tcrStandard = tcrDaylight;
      break;
    }
  }

  tzCurrent = currentTimezone;

  tz = new Timezone(tcrDaylight, tcrStandard);
}

void handleNetworkTime()
{
  if (ntpEnabled && ntpConnected && millis() - ntpLastSyncTime > 50000000L && WLED_CONNECTED)
  {
    if (millis() - ntpPacketSentTime > 10000)
    {
      sendNTPPacket();
      ntpPacketSentTime = millis();
    }
    if (checkNTPResponse())
    {
      ntpLastSyncTime = millis();
    }
  }
}

void sendNTPPacket()
{
  if (!ntpServerIP.fromString(ntpServerName)) //see if server is IP or domain
  {
    #ifdef ESP8266
    WiFi.hostByName(ntpServerName, ntpServerIP, 750);
    #else
    WiFi.hostByName(ntpServerName, ntpServerIP);
    #endif
  }

  DEBUG_PRINTLN(F("send NTP"));
  byte pbuf[NTP_PACKET_SIZE];
  memset(pbuf, 0, NTP_PACKET_SIZE);

  pbuf[0] = 0b11100011;   // LI, Version, Mode
  pbuf[1] = 0;     // Stratum, or type of clock
  pbuf[2] = 6;     // Polling Interval
  pbuf[3] = 0xEC;  // Peer Clock Precision
  // 8 bytes of zero for Root Delay & Root Dispersion
  pbuf[12]  = 49;
  pbuf[13]  = 0x4E;
  pbuf[14]  = 49;
  pbuf[15]  = 52;

  ntpUdp.beginPacket(ntpServerIP, 123); //NTP requests are to port 123
  ntpUdp.write(pbuf, NTP_PACKET_SIZE);
  ntpUdp.endPacket();
}

bool checkNTPResponse()
{
  int cb = ntpUdp.parsePacket();
  if (cb) {
    DEBUG_PRINT(F("NTP recv, l="));
    DEBUG_PRINTLN(cb);
    byte pbuf[NTP_PACKET_SIZE];
    ntpUdp.read(pbuf, NTP_PACKET_SIZE); // read the packet into the buffer

    unsigned long highWord = word(pbuf[40], pbuf[41]);
    unsigned long lowWord = word(pbuf[42], pbuf[43]);
    if (highWord == 0 && lowWord == 0) return false;
    
    unsigned long secsSince1900 = highWord << 16 | lowWord;
 
    DEBUG_PRINT(F("Unix time = "));
    unsigned long epoch = secsSince1900 - 2208988799UL; //subtract 70 years -1sec (on avg. more precision)
    setTime(epoch);
    DEBUG_PRINTLN(epoch);
    if (countdownTime - now() > 0) countdownOverTriggered = false;
    // if time changed re-calculate sunrise/sunset
    updateLocalTime();
    calculateSunriseAndSunset();
    return true;
  }
  return false;
}

void updateLocalTime()
{
  if (currentTimezone != tzCurrent) updateTimezone();
  unsigned long tmc = now()+ utcOffsetSecs;
  localTime = tz->toLocal(tmc);
}

void getTimeString(char* out)
{
  updateLocalTime();
  byte hr = hour(localTime);
  if (useAMPM)
  {
    if (hr > 11) hr -= 12;
    if (hr == 0) hr  = 12;
  }
  sprintf_P(out,PSTR("%i-%i-%i, %02d:%02d:%02d"),year(localTime), month(localTime), day(localTime), hr, minute(localTime), second(localTime));
  if (useAMPM)
  {
    strcat(out,(hour(localTime) > 11)? " PM":" AM");
  }
}

void setCountdown()
{
  if (currentTimezone != tzCurrent) updateTimezone();
  countdownTime = tz->toUTC(getUnixTime(countdownHour, countdownMin, countdownSec, countdownDay, countdownMonth, countdownYear));
  if (countdownTime - now() > 0) countdownOverTriggered = false;
}

//returns true if countdown just over
bool checkCountdown()
{
  unsigned long n = now();
  if (countdownMode) localTime = countdownTime - n + utcOffsetSecs;
  if (n > countdownTime) {
    if (countdownMode) localTime = n - countdownTime + utcOffsetSecs;
    if (!countdownOverTriggered)
    {
      if (macroCountdown != 0) applyPreset(macroCountdown);
      countdownOverTriggered = true;
      return true;
    }
  }
  return false;
}

byte weekdayMondayFirst()
{
  byte wd = weekday(localTime) -1;
  if (wd == 0) wd = 7;
  return wd;
}

void checkTimers()
{
  if (lastTimerMinute != minute(localTime)) //only check once a new minute begins
  {
    lastTimerMinute = minute(localTime);

    // re-calculate sunrise and sunset just after midnight
    if (!hour(localTime) && minute(localTime)==1) calculateSunriseAndSunset();

    DEBUG_PRINTF("Local time: %02d:%02d\n", hour(localTime), minute(localTime));
    for (uint8_t i = 0; i < 8; i++)
    {
      if (timerMacro[i] != 0
          && (timerHours[i] == hour(localTime) || timerHours[i] == 24) //if hour is set to 24, activate every hour 
          && timerMinutes[i] == minute(localTime)
          && (timerWeekday[i] & 0x01) //timer is enabled
          && ((timerWeekday[i] >> weekdayMondayFirst()) & 0x01)) //timer should activate at current day of week
      {
        applyPreset(timerMacro[i]);
      }
    }
    // sunrise macro
    if (sunrise) {
      time_t tmp = sunrise + timerMinutes[8]*60;  // NOTE: may not be ok
      DEBUG_PRINTF("Trigger time: %02d:%02d\n", hour(tmp), minute(tmp));
      if (timerMacro[8] != 0
          && hour(tmp) == hour(localTime)
          && minute(tmp) == minute(localTime)
          && (timerWeekday[8] & 0x01) //timer is enabled
          && ((timerWeekday[8] >> weekdayMondayFirst()) & 0x01)) //timer should activate at current day of week
      {
        applyPreset(timerMacro[8]);
        DEBUG_PRINTF("Sunrise macro %d triggered.",timerMacro[8]);
      }
    }
    // sunset macro
    if (sunset) {
      time_t tmp = sunset + timerMinutes[9]*60;  // NOTE: may not be ok
      DEBUG_PRINTF("Trigger time: %02d:%02d\n", hour(tmp), minute(tmp));
      if (timerMacro[9] != 0
          && hour(tmp) == hour(localTime)
          && minute(tmp) == minute(localTime)
          && (timerWeekday[9] & 0x01) //timer is enabled
          && ((timerWeekday[9] >> weekdayMondayFirst()) & 0x01)) //timer should activate at current day of week
      {
        applyPreset(timerMacro[9]);
        DEBUG_PRINTF("Sunset macro %d triggered.",timerMacro[9]);
      }
    }
  }
}

#define ZENITH -0.83
// get sunrise (or sunset) time (in minutes) for a given day at a given geo location
int getSunriseUTC(int year, int month, int day, float lat, float lon, bool sunset=false) {
  //1. first calculate the day of the year
<<<<<<< HEAD
  float N1 = floor(275 * month / 9);
  float N2 = floor((month + 9) / 12);
=======
  float N1 = 275 * month / 9;
  float N2 = (month + 9) / 12;
>>>>>>> f3b84f13
  float N3 = (1 + floor((year - 4 * floor(year / 4) + 2) / 3));
  float N = N1 - (N2 * N3) + day - 30;

  //2. convert the longitude to hour value and calculate an approximate time
  float lngHour = lon / 15.0;      
  float t = N + (((sunset ? 18 : 6) - lngHour) / 24);
  
  //3. calculate the Sun's mean anomaly   
  float M = (0.9856 * t) - 3.289;

  //4. calculate the Sun's true longitude
<<<<<<< HEAD
  float L = fmod(M + (1.916 * sin(DEG_TO_RAD*M)) + (0.020 * sin(2*DEG_TO_RAD*M)) + 282.634, 360.0);

  //5a. calculate the Sun's right ascension      
  float RA = fmod(RAD_TO_DEG*atan(0.91764 * tan(DEG_TO_RAD*L)), 360.0);
=======
  float L = fmod(M + (1.916 * sin_t(DEG_TO_RAD*M)) + (0.020 * sin_t(2*DEG_TO_RAD*M)) + 282.634, 360.0);

  //5a. calculate the Sun's right ascension      
  float RA = fmod(RAD_TO_DEG*atan_t(0.91764 * tan_t(DEG_TO_RAD*L)), 360.0);
>>>>>>> f3b84f13

  //5b. right ascension value needs to be in the same quadrant as L   
  float Lquadrant  = floor( L/90) * 90;
  float RAquadrant = floor(RA/90) * 90;
  RA = RA + (Lquadrant - RAquadrant);

  //5c. right ascension value needs to be converted into hours   
  RA /= 15.;

  //6. calculate the Sun's declination
<<<<<<< HEAD
  float sinDec = 0.39782 * sin(DEG_TO_RAD*L);
  float cosDec = cos(asin(sinDec));

  //7a. calculate the Sun's local hour angle
  float cosH = (sin(DEG_TO_RAD*ZENITH) - (sinDec * sin(DEG_TO_RAD*lat))) / (cosDec * cos(DEG_TO_RAD*lat));
=======
  float sinDec = 0.39782 * sin_t(DEG_TO_RAD*L);
  float cosDec = cos_t(asin_t(sinDec));

  //7a. calculate the Sun's local hour angle
  float cosH = (sin_t(DEG_TO_RAD*ZENITH) - (sinDec * sin_t(DEG_TO_RAD*lat))) / (cosDec * cos_t(DEG_TO_RAD*lat));
>>>>>>> f3b84f13
  if (cosH > 1 && !sunset) return 0;  // the sun never rises on this location (on the specified date)
  if (cosH < -1 && sunset) return 0;  // the sun never sets on this location (on the specified date)

  //7b. finish calculating H and convert into hours
<<<<<<< HEAD
  float H = sunset ? RAD_TO_DEG*acos(cosH) : 360 - RAD_TO_DEG*acos(cosH);
=======
  float H = sunset ? RAD_TO_DEG*acos_t(cosH) : 360 - RAD_TO_DEG*acos_t(cosH);
>>>>>>> f3b84f13
  H /= 15.;

  //8. calculate local mean time of rising/setting      
  float T = H + RA - (0.06571 * t) - 6.622;

  //9. adjust back to UTC
  float UT = fmod(T - lngHour, 24.0);

  // return in minutes from midnight
	return UT*60;
}

// calculate sunrise and sunset (if longitude and latitude are set)
void calculateSunriseAndSunset() {
  if ((int)(longitude*10.) || (int)(latitude*10.)) {
    struct tm tim_0;
    tim_0.tm_year = year(localTime)-1900;
    tim_0.tm_mon = month(localTime)-1;
    tim_0.tm_mday = day(localTime);
    tim_0.tm_sec = 0;
    tim_0.tm_isdst = 0;

    int minUTC = getSunriseUTC(year(localTime), month(localTime), day(localTime), latitude, longitude);
    if (minUTC) {
      // there is a sunrise
      tim_0.tm_hour = minUTC / 60;
      tim_0.tm_min = minUTC % 60;
      sunrise = tz->toLocal(mktime(&tim_0) - utcOffsetSecs);
      DEBUG_PRINTF("Sunrise: %02d:%02d\n", hour(sunrise), minute(sunrise));
    } else {
      sunrise = 0;
    }

    minUTC = getSunriseUTC(year(localTime), month(localTime), day(localTime), latitude, longitude, true);
    if (minUTC) {
      // there is a sunset
      tim_0.tm_hour = minUTC / 60;
      tim_0.tm_min = minUTC % 60;
      sunset = tz->toLocal(mktime(&tim_0) - utcOffsetSecs);
      DEBUG_PRINTF("Sunset: %02d:%02d\n", hour(sunset), minute(sunset));
    } else {
      sunset = 0;
    }
  }
}<|MERGE_RESOLUTION|>--- conflicted
+++ resolved
@@ -317,13 +317,8 @@
 // get sunrise (or sunset) time (in minutes) for a given day at a given geo location
 int getSunriseUTC(int year, int month, int day, float lat, float lon, bool sunset=false) {
   //1. first calculate the day of the year
-<<<<<<< HEAD
-  float N1 = floor(275 * month / 9);
-  float N2 = floor((month + 9) / 12);
-=======
   float N1 = 275 * month / 9;
   float N2 = (month + 9) / 12;
->>>>>>> f3b84f13
   float N3 = (1 + floor((year - 4 * floor(year / 4) + 2) / 3));
   float N = N1 - (N2 * N3) + day - 30;
 
@@ -335,17 +330,10 @@
   float M = (0.9856 * t) - 3.289;
 
   //4. calculate the Sun's true longitude
-<<<<<<< HEAD
-  float L = fmod(M + (1.916 * sin(DEG_TO_RAD*M)) + (0.020 * sin(2*DEG_TO_RAD*M)) + 282.634, 360.0);
-
-  //5a. calculate the Sun's right ascension      
-  float RA = fmod(RAD_TO_DEG*atan(0.91764 * tan(DEG_TO_RAD*L)), 360.0);
-=======
   float L = fmod(M + (1.916 * sin_t(DEG_TO_RAD*M)) + (0.020 * sin_t(2*DEG_TO_RAD*M)) + 282.634, 360.0);
 
   //5a. calculate the Sun's right ascension      
   float RA = fmod(RAD_TO_DEG*atan_t(0.91764 * tan_t(DEG_TO_RAD*L)), 360.0);
->>>>>>> f3b84f13
 
   //5b. right ascension value needs to be in the same quadrant as L   
   float Lquadrant  = floor( L/90) * 90;
@@ -356,28 +344,16 @@
   RA /= 15.;
 
   //6. calculate the Sun's declination
-<<<<<<< HEAD
-  float sinDec = 0.39782 * sin(DEG_TO_RAD*L);
-  float cosDec = cos(asin(sinDec));
-
-  //7a. calculate the Sun's local hour angle
-  float cosH = (sin(DEG_TO_RAD*ZENITH) - (sinDec * sin(DEG_TO_RAD*lat))) / (cosDec * cos(DEG_TO_RAD*lat));
-=======
   float sinDec = 0.39782 * sin_t(DEG_TO_RAD*L);
   float cosDec = cos_t(asin_t(sinDec));
 
   //7a. calculate the Sun's local hour angle
   float cosH = (sin_t(DEG_TO_RAD*ZENITH) - (sinDec * sin_t(DEG_TO_RAD*lat))) / (cosDec * cos_t(DEG_TO_RAD*lat));
->>>>>>> f3b84f13
   if (cosH > 1 && !sunset) return 0;  // the sun never rises on this location (on the specified date)
   if (cosH < -1 && sunset) return 0;  // the sun never sets on this location (on the specified date)
 
   //7b. finish calculating H and convert into hours
-<<<<<<< HEAD
-  float H = sunset ? RAD_TO_DEG*acos(cosH) : 360 - RAD_TO_DEG*acos(cosH);
-=======
   float H = sunset ? RAD_TO_DEG*acos_t(cosH) : 360 - RAD_TO_DEG*acos_t(cosH);
->>>>>>> f3b84f13
   H /= 15.;
 
   //8. calculate local mean time of rising/setting      
