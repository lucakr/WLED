--- conflicted
+++ resolved
@@ -2,14 +2,11 @@
 
 ### Builds after release 0.12.0
 
-<<<<<<< HEAD
-=======
 #### Build 2202210
 
 -   Fixed HTTP API commands not applying to all selected segments if called from JSON
 -   Improved Stream effects, no longer rely on LED state and won't fade out at low brightness
 
->>>>>>> 94a01999
 #### Build 2202200
 
 -   Added `info.leds.seglc` per-segment light capability info (PR #2552)
